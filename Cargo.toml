[workspace]
members = ["cli", "core", "wasm"]
default-members = ["cli", "core"]

[workspace.package]
<<<<<<< HEAD
version = "4.0.0-851a85c7"
=======
version = "4.0.0-7824fafb"
>>>>>>> 96b166f7
description = "C/Rust like programming language that compiles into Lua code"
edition = "2021"
rust-version = "1.65"
authors = ["Maiori"]
repository = "https://github.com/ClueLang/Clue"
license = "MIT"
keywords = ["language", "programming-language", "lua", "compiler", "transpiler"]
categories = ["compilers"]

[workspace.dependencies]
ahash = "0.8.2"
clap = { version = "3.2.25", features = ["derive", "cargo"] }
colored = "2.0.0"

[profile.release]
lto = true<|MERGE_RESOLUTION|>--- conflicted
+++ resolved
@@ -3,11 +3,7 @@
 default-members = ["cli", "core"]
 
 [workspace.package]
-<<<<<<< HEAD
-version = "4.0.0-851a85c7"
-=======
-version = "4.0.0-7824fafb"
->>>>>>> 96b166f7
+version = "4.0.0-96b166f7"
 description = "C/Rust like programming language that compiles into Lua code"
 edition = "2021"
 rust-version = "1.65"
