--- conflicted
+++ resolved
@@ -3,11 +3,7 @@
 default-members = ["cli", "core"]
 
 [workspace.package]
-<<<<<<< HEAD
-version = "4.0.0-96b166f7"
-=======
-version = "4.0.0-3beea34b"
->>>>>>> 531f6726
+version = "4.0.0-531f6726+lsp"
 description = "C/Rust like programming language that compiles into Lua code"
 edition = "2021"
 rust-version = "1.65"
