[workspace]
members = ["cli", "core", "wasm"]
default-members = ["cli", "core"]

[workspace.package]
<<<<<<< HEAD
version = "4.0.0-better-errors"
=======
version = "3.4.3"
>>>>>>> 12dbcabf
description = "C/Rust like programming language that compiles into Lua code"
edition = "2021"
rust-version = "1.65"
authors = ["Maiori"]
repository = "https://github.com/ClueLang/Clue"
license = "MIT"
keywords = ["language", "programming-language", "lua", "compiler", "transpiler"]
categories = ["compilers"]

[workspace.dependencies]
ahash = "0.8.2"
clap = { version = "3.2.25", features = ["derive", "cargo"] }
colored = "2.0.0"

[profile.release]
lto = true<|MERGE_RESOLUTION|>--- conflicted
+++ resolved
@@ -3,11 +3,7 @@
 default-members = ["cli", "core"]
 
 [workspace.package]
-<<<<<<< HEAD
-version = "4.0.0-better-errors"
-=======
-version = "3.4.3"
->>>>>>> 12dbcabf
+version = "4.0.0"
 description = "C/Rust like programming language that compiles into Lua code"
 edition = "2021"
 rust-version = "1.65"
