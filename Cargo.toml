[package]
name = "clue"
version = "3.0.0"
description = "C/Rust like programming language that compiles into Lua code"
edition = "2021"
build = "build.rs"
authors = ["Maiori"]
repository = "https://github.com/ClueLang/Clue"
license = "MIT"
keywords = ["language", "programming-language", "lua", "compiler", "transpiler"]
categories = ["compilers"]

[build-dependencies]
winres = "0.1"

[dependencies]
clap = {version = "3.2.23", features = ["derive"]}
lazy_static = "1.4.0"
hashbrown = "0.13.1"
devtimer = { version = "4.0.1", optional = true }
rpmalloc = { version = "0.2.2", optional = true }
mlua = {version = "0.8.3", features = ["luajit", "vendored"], optional = true}

[features]
<<<<<<< HEAD
bench = ["devtimer", "rpmalloc"]
interpreter = ["mlua"]

[profile.release]
lto = true
=======
default = ["mlua"]
interpreter = ["mlua"]
# rpmalloc will be added here
>>>>>>> 867e84ac
<|MERGE_RESOLUTION|>--- conflicted
+++ resolved
@@ -22,14 +22,9 @@
 mlua = {version = "0.8.3", features = ["luajit", "vendored"], optional = true}
 
 [features]
-<<<<<<< HEAD
+default = ["mlua", "rpmalloc"]
 bench = ["devtimer", "rpmalloc"]
 interpreter = ["mlua"]
 
 [profile.release]
-lto = true
-=======
-default = ["mlua"]
-interpreter = ["mlua"]
-# rpmalloc will be added here
->>>>>>> 867e84ac
+lto = true