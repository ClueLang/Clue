[package]
name = "clue_wasm"
version.workspace = true
description.workspace = true
edition.workspace = true
rust-version.workspace = true
authors.workspace = true
readme = "./README.md"
repository.workspace = true
license.workspace = true
keywords.workspace = true
categories.workspace = true

[lib]
crate-type = ["cdylib", "rlib"]

[dependencies]
serde = "1.0.159"
wasm-bindgen = "0.2.84"
<<<<<<< HEAD
clue_core = { path = "../core", version = "4.0.0-better-errors", default-features = false, features = [
=======
clue_core = { path = "../core", version = "3.4.3", default-features = false, features = [
>>>>>>> 12dbcabf
    "serde",
] }
serde-wasm-bindgen = "0.5.0"
getrandom = { version = "0.2.3", features = ["js"] }

[dev-dependencies]
wasm-bindgen-test = "0.3.34"<|MERGE_RESOLUTION|>--- conflicted
+++ resolved
@@ -17,11 +17,7 @@
 [dependencies]
 serde = "1.0.159"
 wasm-bindgen = "0.2.84"
-<<<<<<< HEAD
-clue_core = { path = "../core", version = "4.0.0-better-errors", default-features = false, features = [
-=======
-clue_core = { path = "../core", version = "3.4.3", default-features = false, features = [
->>>>>>> 12dbcabf
+clue_core = { path = "../core", version = "4.0.0", default-features = false, features = [
     "serde",
 ] }
 serde-wasm-bindgen = "0.5.0"
