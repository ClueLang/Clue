[package]
name = "clue_wasm"
version.workspace = true
description.workspace = true
edition.workspace = true
rust-version.workspace = true
authors.workspace = true
readme = "./README.md"
repository.workspace = true
license.workspace = true
keywords.workspace = true
categories.workspace = true

[lib]
crate-type = ["cdylib", "rlib"]

[dependencies]
serde = "1.0.159"
wasm-bindgen = "0.2.84"
<<<<<<< HEAD
clue_core = { path = "../core", version = "4.0.0-531f6726+lsp", default-features = false, features = [
=======
clue_core = { path = "../core", version = "4.0.0-2eec4cc1", default-features = false, features = [
>>>>>>> 6580d2d7
    "serde",
] }
serde-wasm-bindgen = "0.5.0"
getrandom = { version = "0.2.3", features = ["js"] }

[dev-dependencies]
wasm-bindgen-test = "0.3.34"<|MERGE_RESOLUTION|>--- conflicted
+++ resolved
@@ -17,11 +17,7 @@
 [dependencies]
 serde = "1.0.159"
 wasm-bindgen = "0.2.84"
-<<<<<<< HEAD
-clue_core = { path = "../core", version = "4.0.0-531f6726+lsp", default-features = false, features = [
-=======
-clue_core = { path = "../core", version = "4.0.0-2eec4cc1", default-features = false, features = [
->>>>>>> 6580d2d7
+clue_core = { path = "../core", version = "4.0.0-554c5af2+lsp", default-features = false, features = [
     "serde",
 ] }
 serde-wasm-bindgen = "0.5.0"
