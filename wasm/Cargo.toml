[package]
name = "clue_wasm"
version.workspace = true
description.workspace = true
edition.workspace = true
rust-version.workspace = true
authors.workspace = true
readme = "./README.md"
repository.workspace = true
license.workspace = true
keywords.workspace = true
categories.workspace = true

[lib]
crate-type = ["cdylib", "rlib"]

[dependencies]
serde = "1.0.159"
wasm-bindgen = "0.2.84"
<<<<<<< HEAD
clue_core = { path = "../core", version = "4.0.0-51a85aba", default-features = false, features = [
=======
clue_core = { path = "../core", version = "3.4.6", default-features = false, features = [
>>>>>>> c71fc5f4
    "serde",
] }
serde-wasm-bindgen = "0.5.0"
getrandom = { version = "0.2.3", features = ["js"] }

[dev-dependencies]
wasm-bindgen-test = "0.3.34"<|MERGE_RESOLUTION|>--- conflicted
+++ resolved
@@ -17,11 +17,7 @@
 [dependencies]
 serde = "1.0.159"
 wasm-bindgen = "0.2.84"
-<<<<<<< HEAD
-clue_core = { path = "../core", version = "4.0.0-51a85aba", default-features = false, features = [
-=======
-clue_core = { path = "../core", version = "3.4.6", default-features = false, features = [
->>>>>>> c71fc5f4
+clue_core = { path = "../core", version = "4.0.0-c71fc5f4", default-features = false, features = [
     "serde",
 ] }
 serde-wasm-bindgen = "0.5.0"
