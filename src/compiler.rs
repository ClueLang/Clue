--- conflicted
+++ resolved
@@ -154,11 +154,11 @@
 				let args = {
 					let mut strings: Vec<String> = Vec::new();
 					for arg in args {
-						strings.push(CompileExpression(scope, names, arg))
+						strings.push(compile_expression(scope, names, arg))
 					}
 					strings
 				};
-				let expr = CompileExpression(scope, Some(&args), expr);
+				let expr = compile_expression(scope, Some(&args), expr);
 				format!("({})", expr)
 			}
 			SYMBOL(lexeme) => lexeme,
@@ -225,27 +225,13 @@
 					)
 				}
 			}
-<<<<<<< HEAD
-			LAMBDA { args, code } => {
+			LAMBDA {args, code} => {
 				let (code, args) = compile_function(scope, names, args, code);
 				format!("function({}){}end", args, code)
 			}
-			IDENT { expr, .. } => compile_identifier(scope, names, expr),
-			CALL(args) => {
-				format!("({})", compile_expressions(scope, names, args))
-			}
-			EXPR(expr) => {
-				format!("({})", compile_expression(scope, names, expr))
-			}
-=======
-			LAMBDA {args, code} => {
-				let (code, args) = CompileFunction(scope, names, args, code);
-				format!("function({}){}end", args, code)
-			}
-			IDENT {expr, ..} => CompileIdentifier(scope, names, expr),
-			CALL(args) => format!("({})", CompileExpressions(scope, names, args)),
-			EXPR(expr) => format!("({})", CompileExpression(scope, names, expr)),
->>>>>>> 04135443
+			IDENT {expr, ..} => compile_identifier(scope, names, expr),
+			CALL(args) => format!("({})", compile_expressions(scope, names, args)),
+			EXPR(expr) => format!("({})", compile_expression(scope, names, expr)),
 			_ => {
 				panic!("Unexpected ComplexToken found")
 			}
