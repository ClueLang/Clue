<<<<<<< HEAD
use clap::Parser;
use clue::env::{ContinueMode, LuaSTD, TypesMode};
use clue::{check, compiler::*, flag, parser::*, scanner::*, ENV_DATA, LUA_G};
use std::sync::{Arc, Mutex};
use std::thread::spawn;
use std::{
	collections::HashMap, ffi::OsStr, fmt::Display, fs, fs::File, io::prelude::*, path::Path,
	time::Instant,
};
=======
#![allow(non_snake_case)]
#![allow(non_upper_case_globals)]

macro_rules! check {
	($tocheck: expr) => {
		match $tocheck {
			Ok(t) => t,
			Err(e) => return Err(e.to_string()),
		}
	};
}

macro_rules! arg {
	($name: expr) => {
		unsafe { $name }
	};
}

mod compiler;
mod parser;
mod scanner;

use clap::{Parser, ArgEnum};
use mlua::prelude::*;
use compiler::*;
use parser::*;
use scanner::*;
use std::{fs, fs::File, io::prelude::*, path::Path, time::Instant};

pub static mut finaloutput: String = String::new();

pub static mut ENV_TOKENS: bool = false;
pub static mut ENV_STRUCT: bool = false;
pub static mut ENV_OUTPUT: bool = false;
pub static mut ENV_JITBIT: Option<String> = None;
pub static mut ENV_CONTINUE: ContinueMode = ContinueMode::SIMPLE;
pub static mut ENV_RAWSETGLOBALS: bool = false;
pub static mut ENV_DEBUG: bool = false;

#[derive(Copy, Clone, PartialEq, ArgEnum)]
pub enum ContinueMode {
	SIMPLE,
	LUAJIT,
	MOONSCRIPT
}
>>>>>>> cd998fcf

#[derive(Parser)]
#[clap(about = "C/Rust like programming language that compiles into Lua code\nMade by Maiori\nhttps://github.com/ClueLang/Clue", version, long_about = None)]
struct Cli {
	/// The path to the directory where the *.clue files are located.
	/// Every directory inside the given directory will be checked too.
	/// If the path points to a single *.clue file, only that file will be compiled.
	#[clap(required_unless_present = "license")]
	path: Option<String>,

	/// The name the output file will have
	#[clap(default_value = "main", value_name = "OUTPUT FILE NAME")]
	outputname: String,

	/// Print license information
	#[clap(short = 'L', long, display_order = 1000)]
	license: bool,

	/// Print list of detected tokens in compiled files
	#[clap(long)]
	tokens: bool,

	/// Print syntax structure of the tokens of the compiled files
	#[clap(long)]
	r#struct: bool,

	/// Print output Lua code in the console
	#[clap(long)]
	output: bool,

	/// Use LuaJIT's bit library for bitwise operations
	#[clap(short, long, value_name = "VAR NAME")]
	jitbit: Option<String>,

	/// Change the way continue identifiers are compiled
	#[clap(short, long, value_enum, default_value = "simple", value_name = "MODE")]
	r#continue: ContinueMode,

	/// Don't save compiled code
	#[clap(short = 'D', long)]
	dontsave: bool,

	/// Treat PATH not as a path but as Clue code
	#[clap(short, long)]
	pathiscode: bool,

	/// Use rawset to create globals
	#[clap(short, long)]
	rawsetglobals: bool,

	/// Add debug information in output (might slow down runtime)
	#[clap(short, long)]
	debug: bool,

	/// Use a custom Lua file as base for compiling the directory
	#[clap(short, long, value_name = "FILE NAME")]
	base: Option<String>,

<<<<<<< HEAD
	/// Enable type checking (might slow down compilation)
	#[clap(
		short = 'T',
		long,
		value_enum,
		default_value = "none",
		value_name = "MODE"
	)]
	types: TypesMode,

	/// Use the given Lua version's standard library (--types required)
	#[clap(
		long,
		value_enum,
		default_value = "luajit",
		value_name = "LUA VERSION",
		requires = "types"
	)]
	std: LuaSTD,
=======
	/// Execute the output Lua code once it's compiled
	#[clap(short, long)]
	execute: bool,
>>>>>>> cd998fcf
}

fn add_to_output(string: &str) {
	ENV_DATA
		.write()
		.expect("Can't lock env_data")
		.add_output_code(String::from(string));
}

fn compile_code(code: String, name: String, scope: usize) -> Result<String, String> {
	let time = Instant::now();
	let tokens: Vec<Token> = scan_code(code, name.clone())?;
	if flag!(env_tokens) {
		println!("Scanned tokens of file \"{}\":\n{:#?}", name, tokens);
	}
	let ctokens = parse_tokens(
		tokens,
		if flag!(env_types) != TypesMode::NONE {
			Some(HashMap::new())
		} else {
			None
		},
		name.clone(),
	)?;
	if flag!(env_struct) {
		println!("Parsed structure of file \"{}\":\n{:#?}", name, ctokens);
	}
	let code = compile_tokens(scope, ctokens);
	if flag!(env_output) {
		println!("Compiled Lua code of file \"{}\":\n{}", name, code);
	}
	println!(
		"Compiled file \"{}\" in {} seconds!",
		name,
		time.elapsed().as_secs_f32()
	);
	Ok(code)
}

fn compile_file<P: AsRef<Path>>(path: P, name: String, scope: usize) -> Result<String, String>
where
	P: AsRef<OsStr> + Display,
{
	let mut code: String = String::new();
	check!(check!(File::open(path)).read_to_string(&mut code));
	compile_code(code, name, scope)
}

fn check_for_files<P: AsRef<Path>>(path: P) -> Result<Vec<String>, std::io::Error>
where
	P: AsRef<OsStr> + Display,
{
	let mut files = vec![];

	for entry in fs::read_dir(&path)? {
		let entry = entry?;
		let name = entry
			.path()
			.file_name()
			.unwrap()
			.to_string_lossy()
			.into_owned();
		let filepath_name = format!("{}/{}", path, name);
		let filepath = Path::new(&filepath_name);

		if filepath.is_dir() {
<<<<<<< HEAD
			let mut inside_files = check_for_files(filepath_name)?;
			files.append(&mut inside_files);
		} else if filepath_name.ends_with(".clue") {
			files.push(filepath_name);
=======
			CompileFolder(filepath, rname + ".")?;
		} else if filePathName.ends_with(".clue") {
			let code = CompileFile(filepath, name, 2)?;
			let rname = rname.strip_suffix(".clue").unwrap();
			AddToOutput(&format!(
				"\t[\"{}\"] = function()\n{}\n\tend,\n",
				rname, code
			));
>>>>>>> cd998fcf
		}
	}

	Ok(files)
}

fn compile_folder<P: AsRef<Path>>(path: P, _rpath: String) -> Result<(), std::io::Error>
where
	P: AsRef<OsStr> + Display,
{
	let files = Arc::new(Mutex::new(check_for_files(path)?));
	let threads_count = std::thread::available_parallelism()?.get();
	let mut threads = vec![];

	for _ in 0..threads_count {
		// this `.clone()` is used to create a new pointer to the outside `files`
		// that can be used from inside the newly created thread
		let files = files.clone();

		let thread = spawn(move || {
			while !files.lock().unwrap().is_empty() {
				let filename = files.lock().unwrap().pop().unwrap();

				let code = compile_file(&filename, filename.clone(), 2).unwrap();
				add_to_output(&format!(
					"[\"{}\"] = function()\n{}\n\tend,\n\t",
					filename, code
				));
			}
		});

		threads.push(thread);
	}

	for thread in threads {
		thread.join().unwrap();
	}

	Ok(())
}

fn ExecuteLuaCode(code: &String) -> Result<(), String> {
	println!("Running compiled code...");
	let lua = Lua::new();
	let time = Instant::now();
	if let Err(error) = lua.load(code).exec() {
		println!("{}", error);
	}
	println!("Code ran in {} seconds!", time.elapsed().as_secs_f32());
	Ok(())
}

fn main() -> Result<(), String> {
	let cli = Cli::parse();
	if cli.license {
		println!(include_str!("../LICENSE"));
		return Ok(());
	}
<<<<<<< HEAD
	ENV_DATA.write().expect("Can't lock env_data").set_data(
		cli.tokens,
		cli.r#struct,
		cli.output,
		cli.jitbit,
		cli.r#continue,
		cli.rawsetglobals,
		cli.debug,
		cli.types,
		cli.std,
	);
	if let Some(bit) = &flag!(env_jitbit) {
		add_to_output(&format!("local {} = require(\"bit\");\n", bit));
=======
	unsafe {
		ENV_TOKENS = cli.tokens;
		ENV_STRUCT = cli.r#struct;
		ENV_OUTPUT = cli.output;
		ENV_JITBIT = cli.jitbit;
		ENV_CONTINUE = cli.r#continue;
		ENV_RAWSETGLOBALS = cli.rawsetglobals;
		ENV_DEBUG = cli.debug;
>>>>>>> cd998fcf
	}
	if flag!(env_types) != TypesMode::NONE {
		*check!(LUA_G.write()) = match flag!(env_std) {
			LuaSTD::LUA54 => Some(HashMap::from([(String::from("print"), LuaType::NIL)])), //PLACEHOLDER
			_ => Some(HashMap::new()),
		};
	}
	let codepath = cli.path.unwrap();
	if cli.pathiscode {
<<<<<<< HEAD
		let code = compile_code(codepath, String::from("(command line)"), 0)?;
=======
		let code = CompileCode(codepath.clone(), String::from("(command line)"), 0)?;
>>>>>>> cd998fcf
		println!("{}", code);
		return Ok(());
	}
	let path: &Path = Path::new(&codepath);
	let mut compiledname = String::new();
	if path.is_dir() {
<<<<<<< HEAD
		add_to_output("--STATICS\n");
		compile_folder(&codepath, String::new()).unwrap();
		let output = ENV_DATA
			.read()
			.expect("Can't lock env_data")
			.ouput_code()
			.to_string();
		let (statics, output) = output.rsplit_once("--STATICS").unwrap();
		ENV_DATA
			.write()
			.expect("Can't lock env_data")
			.rewrite_output_code(match cli.base {
				Some(filename) => {
					let base = match fs::read(filename) {
						Ok(base) => base,
						Err(_) => return Err(String::from("The given custom base was not found!")),
					};
					check!(std::str::from_utf8(&base))
						.to_string()
						.replace("--STATICS\n", statics)
						.replace('§', output)
				}
				None => include_str!("base.lua")
					.replace("--STATICS\n", statics)
					.replace('§', output),
			});
		if !cli.dontsave {
			let outputname = &format!(
				"{}.lua",
				match cli.outputname.strip_suffix(".lua") {
					Some(outputname) => outputname,
					None => &cli.outputname,
				}
			);
=======
		AddToOutput("--STATICS\n");
		CompileFolder(path, String::new())?;
		unsafe {
			let (statics, output) = finaloutput.rsplit_once("--STATICS").unwrap();
			finaloutput = match cli.base {
				Some(filename) => {
					let base = match fs::read(filename) {
						Ok(base) => base,
						Err(_) => return Err(String::from("The given custom base was not found!"))
					};
					check!(std::str::from_utf8(&base)).to_string()
						.replace("--STATICS\n", &statics)
						.replace("§", &output)
				}
				None => include_str!("base.lua")
					.replace("--STATICS\n", &statics)
					.replace("§", &output)
			}
		}
		if !cli.dontsave {
			let outputname = &format!("{}.lua", match cli.outputname.strip_suffix(".lua") {
				Some(outputname) => outputname,
				None => &cli.outputname
			});
>>>>>>> cd998fcf
			compiledname = if path.display().to_string().ends_with('/')
				|| path.display().to_string().ends_with('\\')
			{
				format!("{}{}", path.display(), outputname)
			} else {
				format!("{}/{}", path.display(), outputname)
			};
<<<<<<< HEAD
			check!(fs::write(
				&compiledname,
				ENV_DATA.read().expect("Can't lock env_data").ouput_code()
			))
=======
			check!(fs::write(&compiledname, unsafe { &finaloutput }))
>>>>>>> cd998fcf
		}
	} else if path.is_file() {
		let code = compile_file(
			&codepath,
			path.file_name().unwrap().to_string_lossy().into_owned(),
			0,
		)?;
<<<<<<< HEAD
		add_to_output(&code);
		if !cli.dontsave {
			let compiledname =
				String::from(path.display().to_string().strip_suffix(".clue").unwrap()) + ".lua";
			check!(fs::write(
				compiledname,
				ENV_DATA.read().expect("Can't lock env_data").ouput_code()
			))
=======
		AddToOutput(&code);
		if !cli.dontsave {
			compiledname =
				String::from(path.display().to_string().strip_suffix(".clue").unwrap()) + ".lua";
			check!(fs::write(&compiledname, unsafe { &finaloutput }))
>>>>>>> cd998fcf
		}
	} else {
		return Err(String::from("The given path doesn't exist"));
	}
<<<<<<< HEAD
	if flag!(env_debug) {
		check!(fs::write(
			compiledname,
			format!(
				include_str!("debug.lua"),
				ENV_DATA.read().expect("Can't lock env_data").ouput_code()
			)
		))
=======
	if arg!(ENV_DEBUG) {
		let newoutput = format!(include_str!("debug.lua"), unsafe { &finaloutput });
		check!(fs::write(compiledname, &newoutput));
		if cli.execute {
			ExecuteLuaCode(&newoutput)?;
		}
	} else if cli.execute {
		ExecuteLuaCode(unsafe { &finaloutput })?;
>>>>>>> cd998fcf
	}
	Ok(())
}

#[cfg(test)]
mod test {
	use crate::compile_folder;
	use std::time::Instant;

	#[test]
	fn compilation_success() {
		let start = Instant::now();
		compile_folder("examples/", String::new()).unwrap();
		let end = start.elapsed();

		println!("Compilation time: {}ns", end.as_nanos());
	}
}<|MERGE_RESOLUTION|>--- conflicted
+++ resolved
@@ -1,5 +1,5 @@
-<<<<<<< HEAD
 use clap::Parser;
+use mlua::Lua;
 use clue::env::{ContinueMode, LuaSTD, TypesMode};
 use clue::{check, compiler::*, flag, parser::*, scanner::*, ENV_DATA, LUA_G};
 use std::sync::{Arc, Mutex};
@@ -8,53 +8,6 @@
 	collections::HashMap, ffi::OsStr, fmt::Display, fs, fs::File, io::prelude::*, path::Path,
 	time::Instant,
 };
-=======
-#![allow(non_snake_case)]
-#![allow(non_upper_case_globals)]
-
-macro_rules! check {
-	($tocheck: expr) => {
-		match $tocheck {
-			Ok(t) => t,
-			Err(e) => return Err(e.to_string()),
-		}
-	};
-}
-
-macro_rules! arg {
-	($name: expr) => {
-		unsafe { $name }
-	};
-}
-
-mod compiler;
-mod parser;
-mod scanner;
-
-use clap::{Parser, ArgEnum};
-use mlua::prelude::*;
-use compiler::*;
-use parser::*;
-use scanner::*;
-use std::{fs, fs::File, io::prelude::*, path::Path, time::Instant};
-
-pub static mut finaloutput: String = String::new();
-
-pub static mut ENV_TOKENS: bool = false;
-pub static mut ENV_STRUCT: bool = false;
-pub static mut ENV_OUTPUT: bool = false;
-pub static mut ENV_JITBIT: Option<String> = None;
-pub static mut ENV_CONTINUE: ContinueMode = ContinueMode::SIMPLE;
-pub static mut ENV_RAWSETGLOBALS: bool = false;
-pub static mut ENV_DEBUG: bool = false;
-
-#[derive(Copy, Clone, PartialEq, ArgEnum)]
-pub enum ContinueMode {
-	SIMPLE,
-	LUAJIT,
-	MOONSCRIPT
-}
->>>>>>> cd998fcf
 
 #[derive(Parser)]
 #[clap(about = "C/Rust like programming language that compiles into Lua code\nMade by Maiori\nhttps://github.com/ClueLang/Clue", version, long_about = None)]
@@ -113,7 +66,6 @@
 	#[clap(short, long, value_name = "FILE NAME")]
 	base: Option<String>,
 
-<<<<<<< HEAD
 	/// Enable type checking (might slow down compilation)
 	#[clap(
 		short = 'T',
@@ -133,11 +85,10 @@
 		requires = "types"
 	)]
 	std: LuaSTD,
-=======
+
 	/// Execute the output Lua code once it's compiled
 	#[clap(short, long)]
 	execute: bool,
->>>>>>> cd998fcf
 }
 
 fn add_to_output(string: &str) {
@@ -204,21 +155,10 @@
 		let filepath = Path::new(&filepath_name);
 
 		if filepath.is_dir() {
-<<<<<<< HEAD
 			let mut inside_files = check_for_files(filepath_name)?;
 			files.append(&mut inside_files);
 		} else if filepath_name.ends_with(".clue") {
 			files.push(filepath_name);
-=======
-			CompileFolder(filepath, rname + ".")?;
-		} else if filePathName.ends_with(".clue") {
-			let code = CompileFile(filepath, name, 2)?;
-			let rname = rname.strip_suffix(".clue").unwrap();
-			AddToOutput(&format!(
-				"\t[\"{}\"] = function()\n{}\n\tend,\n",
-				rname, code
-			));
->>>>>>> cd998fcf
 		}
 	}
 
@@ -260,7 +200,7 @@
 	Ok(())
 }
 
-fn ExecuteLuaCode(code: &String) -> Result<(), String> {
+fn execute_lua_code(code: &str) {
 	println!("Running compiled code...");
 	let lua = Lua::new();
 	let time = Instant::now();
@@ -268,7 +208,6 @@
 		println!("{}", error);
 	}
 	println!("Code ran in {} seconds!", time.elapsed().as_secs_f32());
-	Ok(())
 }
 
 fn main() -> Result<(), String> {
@@ -277,7 +216,6 @@
 		println!(include_str!("../LICENSE"));
 		return Ok(());
 	}
-<<<<<<< HEAD
 	ENV_DATA.write().expect("Can't lock env_data").set_data(
 		cli.tokens,
 		cli.r#struct,
@@ -291,16 +229,6 @@
 	);
 	if let Some(bit) = &flag!(env_jitbit) {
 		add_to_output(&format!("local {} = require(\"bit\");\n", bit));
-=======
-	unsafe {
-		ENV_TOKENS = cli.tokens;
-		ENV_STRUCT = cli.r#struct;
-		ENV_OUTPUT = cli.output;
-		ENV_JITBIT = cli.jitbit;
-		ENV_CONTINUE = cli.r#continue;
-		ENV_RAWSETGLOBALS = cli.rawsetglobals;
-		ENV_DEBUG = cli.debug;
->>>>>>> cd998fcf
 	}
 	if flag!(env_types) != TypesMode::NONE {
 		*check!(LUA_G.write()) = match flag!(env_std) {
@@ -310,18 +238,13 @@
 	}
 	let codepath = cli.path.unwrap();
 	if cli.pathiscode {
-<<<<<<< HEAD
 		let code = compile_code(codepath, String::from("(command line)"), 0)?;
-=======
-		let code = CompileCode(codepath.clone(), String::from("(command line)"), 0)?;
->>>>>>> cd998fcf
 		println!("{}", code);
 		return Ok(());
 	}
 	let path: &Path = Path::new(&codepath);
 	let mut compiledname = String::new();
 	if path.is_dir() {
-<<<<<<< HEAD
 		add_to_output("--STATICS\n");
 		compile_folder(&codepath, String::new()).unwrap();
 		let output = ENV_DATA
@@ -356,32 +279,6 @@
 					None => &cli.outputname,
 				}
 			);
-=======
-		AddToOutput("--STATICS\n");
-		CompileFolder(path, String::new())?;
-		unsafe {
-			let (statics, output) = finaloutput.rsplit_once("--STATICS").unwrap();
-			finaloutput = match cli.base {
-				Some(filename) => {
-					let base = match fs::read(filename) {
-						Ok(base) => base,
-						Err(_) => return Err(String::from("The given custom base was not found!"))
-					};
-					check!(std::str::from_utf8(&base)).to_string()
-						.replace("--STATICS\n", &statics)
-						.replace("§", &output)
-				}
-				None => include_str!("base.lua")
-					.replace("--STATICS\n", &statics)
-					.replace("§", &output)
-			}
-		}
-		if !cli.dontsave {
-			let outputname = &format!("{}.lua", match cli.outputname.strip_suffix(".lua") {
-				Some(outputname) => outputname,
-				None => &cli.outputname
-			});
->>>>>>> cd998fcf
 			compiledname = if path.display().to_string().ends_with('/')
 				|| path.display().to_string().ends_with('\\')
 			{
@@ -389,14 +286,10 @@
 			} else {
 				format!("{}/{}", path.display(), outputname)
 			};
-<<<<<<< HEAD
 			check!(fs::write(
 				&compiledname,
 				ENV_DATA.read().expect("Can't lock env_data").ouput_code()
 			))
-=======
-			check!(fs::write(&compiledname, unsafe { &finaloutput }))
->>>>>>> cd998fcf
 		}
 	} else if path.is_file() {
 		let code = compile_file(
@@ -404,7 +297,6 @@
 			path.file_name().unwrap().to_string_lossy().into_owned(),
 			0,
 		)?;
-<<<<<<< HEAD
 		add_to_output(&code);
 		if !cli.dontsave {
 			let compiledname =
@@ -413,36 +305,19 @@
 				compiledname,
 				ENV_DATA.read().expect("Can't lock env_data").ouput_code()
 			))
-=======
-		AddToOutput(&code);
-		if !cli.dontsave {
-			compiledname =
-				String::from(path.display().to_string().strip_suffix(".clue").unwrap()) + ".lua";
-			check!(fs::write(&compiledname, unsafe { &finaloutput }))
->>>>>>> cd998fcf
 		}
 	} else {
 		return Err(String::from("The given path doesn't exist"));
 	}
-<<<<<<< HEAD
+	let output = ENV_DATA.read().expect("Can't lock env_data");
 	if flag!(env_debug) {
-		check!(fs::write(
-			compiledname,
-			format!(
-				include_str!("debug.lua"),
-				ENV_DATA.read().expect("Can't lock env_data").ouput_code()
-			)
-		))
-=======
-	if arg!(ENV_DEBUG) {
-		let newoutput = format!(include_str!("debug.lua"), unsafe { &finaloutput });
+		let newoutput = format!(include_str!("debug.lua"), output.ouput_code());
 		check!(fs::write(compiledname, &newoutput));
 		if cli.execute {
-			ExecuteLuaCode(&newoutput)?;
+			execute_lua_code(&newoutput)
 		}
 	} else if cli.execute {
-		ExecuteLuaCode(unsafe { &finaloutput })?;
->>>>>>> cd998fcf
+		execute_lua_code(output.ouput_code())
 	}
 	Ok(())
 }
