<<<<<<< HEAD
=======
use std::{fs, fs::File, io::prelude::*, path::Path, time::Instant, ffi::OsStr, fmt::Display};
>>>>>>> ff699247
use clap::Parser;
use clue::{arg, check, compiler::*, parser::*, scanner::*, ENV_DATA};
use std::fs;
use std::fs::File;
use std::io::Read;
use std::path::Path;
use std::time::Instant;

#[derive(Parser)]
#[clap(about, version, long_about = None)]
struct Cli {
	/// The path to the directory where the *.clue files are located.
	/// Every directory inside the given directory will be checked too.
	/// If the path points to a single *.clue file, only that file will be compiled.
	#[clap(required_unless_present = "license")]
	path: Option<String>,

	/// The name the output file will have
	#[clap(default_value = "main", value_name = "OUTPUT FILE NAME")]
	outputname: String,

	/// Print license information
	#[clap(short = 'L', long, display_order = 1000)]
	license: bool,

	/// Print list of detected tokens in compiled files
	#[clap(long)]
	tokens: bool,

	/// Print syntax structure of the tokens of the compiled files
	#[clap(long)]
	r#struct: bool,

	/// Print output Lua code in the console
	#[clap(long)]
	output: bool,

	/// Use LuaJIT's bit library for bitwise operations
	#[clap(short, long, value_name = "VAR NAME")]
	jitbit: Option<String>,

	/// Use tags and goto for continue
	#[clap(short, long)]
	r#continue: bool,

	/// Don't save compiled code
	#[clap(short = 'D', long)]
	dontsave: bool,

	/// Treat PATH not as a path but as Clue code
	#[clap(short, long)]
	pathiscode: bool,

	/// Use rawset to create globals
	#[clap(short, long)]
	rawsetglobals: bool,

	/// Include debug comments in the output
	#[clap(short, long)]
	debugcomments: bool,
}

fn add_to_output(string: &str) {
	ENV_DATA
		.write()
		.expect("Can't lock env_data")
		.add_output_code(String::from(string));
}

fn compile_code(code: String, name: String, scope: usize) -> Result<String, String> {
	let time = Instant::now();
	let tokens: Vec<Token> = scan_code(code, name.clone())?;
	if arg!(env_tokens) {
		println!("Scanned tokens of file \"{}\":\n{:#?}", name, tokens);
	}
	let ctokens = ParseTokens(tokens, name.clone())?;
	if arg!(env_struct) {
		println!("Parsed structure of file \"{}\":\n{:#?}", name, ctokens);
	}
	let code = compile_tokens(scope, ctokens);
	if arg!(env_output) {
		println!("Compiled Lua code of file \"{}\":\n{}", name, code);
	}
	println!(
		"Compiled file \"{}\" in {} seconds!",
		name,
		time.elapsed().as_secs_f32()
	);
	Ok(code)
}

fn compile_file<P: AsRef<Path>>(path: P, name: String, scope: usize) -> Result<String, String>
where
    P: AsRef<OsStr> + Display,
{
    let mut code: String = String::new();
    check!(check!(File::open(path)).read_to_string(&mut code));
    compile_code(code, name, scope)
}

fn compile_folder<P: AsRef<Path>>(path: P, rpath: String) -> Result<(), String>
where
    P: AsRef<OsStr> + Display,
{
    for entry in check!(fs::read_dir(&path)) {
        let entry = check!(entry);
        let name: String = entry
            .path()
            .file_name()
            .unwrap()
            .to_string_lossy()
            .into_owned();
        let filepath_name: String = format!("{}/{}", path, name);
        let filepath: &Path = Path::new(&filepath_name);
        let rname = rpath.clone() + &name;
        if filepath.is_dir() {
            compile_folder(filepath_name, rname + ".")?;
        } else if filepath_name.ends_with(".clue") {
            let code = compile_file(filepath_name, name, 2)?;
            let rname = rname.strip_suffix(".clue").unwrap();
            add_to_output(&format!(
                "[\"{}\"] = function()\n{}\n\tend,\n\t",
                rname, code
            ));
        }
    }
    Ok(())
}

fn main() -> Result<(), String> {
	let cli = Cli::parse();
	if cli.license {
		println!("{}", include_str!("../LICENSE"));
		return Ok(());
	}
	ENV_DATA.write().expect("Can't lock env_data").set_data(
		cli.tokens,
		cli.r#struct,
		cli.output,
		cli.jitbit,
		cli.r#continue,
		cli.dontsave,
		cli.pathiscode,
		cli.rawsetglobals,
		cli.debugcomments,
	);
	if let Some(bit) = &arg!(env_jitbit) {
		add_to_output(&format!("local {} = require(\"bit\");\n", bit));
	}
	let codepath = cli.path.unwrap();
	if arg!(env_pathiscode) {
		let code = compile_code(codepath, String::from("(command line)"), 0)?;
		println!("{}", code);
		return Ok(());
	}
	let path: &Path = Path::new(&codepath);
	if path.is_dir() {
        add_to_output(include_str!("base.lua"));
        compile_folder(&codepath, String::new())?;
        add_to_output("\r}\nimport(\"main\")");
        if !arg!(env_dontsave) {
            let outputname = &format!("{}.lua", cli.outputname);
            let compiledname = if path.display().to_string().ends_with('/')
                || path.display().to_string().ends_with('\\')
            {
                format!("{}{}", path.display(), outputname)
            } else {
                format!("{}/{}", path.display(), outputname)
            };
            check!(fs::write(
                compiledname,
                ENV_DATA.read().expect("Can't lock env_data").ouput_code()
            ))
        }
    } else if path.is_file() {
        let code = compile_file(
            &codepath,
            path.file_name().unwrap().to_string_lossy().into_owned(),
            0,
        )?;
        add_to_output(&code);
        if !arg!(env_dontsave) {
            let compiledname =
                String::from(path.display().to_string().strip_suffix(".clue").unwrap()) + ".lua";
            check!(fs::write(
                compiledname,
                ENV_DATA.read().expect("Can't lock env_data").ouput_code()
            ))
        }
    } else {
		return Err(String::from("The given path doesn't exist"));
	}
	Ok(())
}

#[cfg(test)]
mod test {
	use crate::compile_folder;
	use std::path::Path;

	#[test]
	fn compilation_success() {
		compile_folder(Path::new("examples/"), String::new()).unwrap();
	}
}<|MERGE_RESOLUTION|>--- conflicted
+++ resolved
@@ -1,14 +1,6 @@
-<<<<<<< HEAD
-=======
 use std::{fs, fs::File, io::prelude::*, path::Path, time::Instant, ffi::OsStr, fmt::Display};
->>>>>>> ff699247
 use clap::Parser;
 use clue::{arg, check, compiler::*, parser::*, scanner::*, ENV_DATA};
-use std::fs;
-use std::fs::File;
-use std::io::Read;
-use std::path::Path;
-use std::time::Instant;
 
 #[derive(Parser)]
 #[clap(about, version, long_about = None)]
