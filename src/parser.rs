--- conflicted
+++ resolved
@@ -4,10 +4,6 @@
 use crate::{
 	compiler::CompileTokens,
 	finaloutput,
-<<<<<<< HEAD
-	scanner::{Token, TokenType, TokenType::*},
-	ENV_CONTINUE, ENV_JITBIT, ENV_NODEBUGCOMMENTS,
-=======
 	ENV_JITBIT,
 	ENV_CONTINUE,
 	ENV_DEBUGCOMMENTS
@@ -16,7 +12,6 @@
 use std::{
 	collections::LinkedList,
 	cmp
->>>>>>> f591ff02
 };
 use std::{cmp, collections::LinkedList};
 
