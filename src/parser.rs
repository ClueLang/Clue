--- conflicted
+++ resolved
@@ -1,23 +1,11 @@
 #![allow(non_camel_case_types)]
 
 use self::ComplexToken::*;
-<<<<<<< HEAD
 use crate::scanner::TokenType::*;
 use crate::scanner::TokenType::{COMMA, CURLY_BRACKET_CLOSED, DEFINE, ROUND_BRACKET_CLOSED};
 use crate::{check, compiler::compile_tokens, flag, scanner::Token, scanner::TokenType, ENV_DATA};
+use crate::env::ContinueMode;
 use std::{cmp, collections::{LinkedList, HashMap}};
-=======
-use crate::TokenType::*;
-use crate::TokenType::{COMMA, CURLY_BRACKET_CLOSED, DEFINE, ROUND_BRACKET_CLOSED};
-use crate::{
-	compiler::CompileTokens, finaloutput, ContinueMode, Token, TokenType, ENV_CONTINUE,
-	ENV_DEBUGCOMMENTS, ENV_JITBIT,
-};
-use std::{
-	cmp,
-	collections::{HashMap, LinkedList},
-};
->>>>>>> b49851b9
 
 macro_rules! expression {
 	($($x: expr),*) => {
@@ -375,13 +363,8 @@
 								pn.line
 							));
 						}
-<<<<<<< HEAD
 						metatable = Some(self.assert_advance(IDENTIFIER, "<name>")?.lexeme);
 						self.advance_if(COMMA);
-=======
-						metatable = Some(self.assertAdvance(IDENTIFIER, "<name>")?.lexeme);
-						self.advanceIf(COMMA);
->>>>>>> b49851b9
 						continue;
 					} else {
 						if metatable.is_some() {
@@ -458,7 +441,6 @@
 		})
 	}
 
-<<<<<<< HEAD
 	fn check_operator(&mut self, t: &Token, checkback: bool) -> Result<(), String> {
 		if !matches!(
 			self.peek(0).kind,
@@ -470,22 +452,12 @@
 				| HASHTAG | ROUND_BRACKET_OPEN
 				| THREEDOTS | AT
 		) {
-=======
-	fn checkOperator(&mut self, t: &Token, checkback: bool) -> Result<(), String> {
-		if match self.peek(0).kind {
-			NUMBER | IDENTIFIER | STRING | DOLLAR | PROTECTED_GET | TRUE
-			| FALSE | MINUS | BIT_NOT | NIL | NOT | HASHTAG | ROUND_BRACKET_OPEN | AT
-			| THREEDOTS => false,
-			_ => true,
-		} {
->>>>>>> b49851b9
 			return Err(self.error(
 				format!("Operator '{}' has invalid right hand token", t.lexeme),
 				t.line,
 			));
 		}
 		if checkback
-<<<<<<< HEAD
 			&& !matches!(
 				self.look_back(1).kind,
 				NUMBER
@@ -495,21 +467,6 @@
 					| SQUARE_BRACKET_CLOSED
 					| THREEDOTS
 			) {
-=======
-			&& match self.lookBack(1).kind {
-				NUMBER
-				| IDENTIFIER
-				| STRING
-				| DOLLAR
-				| TRUE
-				| FALSE
-				| NIL
-				| ROUND_BRACKET_CLOSED
-				| SQUARE_BRACKET_CLOSED
-				| THREEDOTS => false,
-				_ => true,
-			} {
->>>>>>> b49851b9
 			return Err(self.error(
 				format!("Operator '{}' has invalid left hand token", t.lexeme),
 				t.line,
@@ -518,48 +475,33 @@
 		Ok(())
 	}
 
-<<<<<<< HEAD
-	fn build_bitwise_op(
-=======
-	fn buildFunctionOp(
+	fn build_function_op(
 		&mut self,
 		t: Token,
 		expr: &mut Expression,
 		fname: impl Into<String>,
 		end: OptionalEnd
 	) -> Result<(), String> {
-		self.checkOperator(&t, true)?;
+		self.check_operator(&t, true)?;
 		let mut arg1 = Expression::new();
 		arg1.append(expr);
-		let arg2 = self.buildExpression(end)?;
+		let arg2 = self.build_expression(end)?;
 		expr.push_back(SYMBOL(fname.into()));
 		expr.push_back(CALL(vec![arg1, arg2]));
 		self.current -= 1;
 		Ok(())
 	}
 
-	fn buildBitwiseOp(
->>>>>>> b49851b9
+	fn build_bitwise_op(
 		&mut self,
 		t: Token,
 		expr: &mut Expression,
 		fname: &str,
 		end: OptionalEnd,
 	) -> Result<(), String> {
-<<<<<<< HEAD
 		self.check_operator(&t, true)?;
 		if let Some(bit) = flag!(env_jitbit) {
-			let mut arg1 = Expression::new();
-			arg1.append(expr);
-			let arg2 = self.build_expression(end)?;
-			expr.push_back(SYMBOL(format!("{}.{}", bit, fname)));
-			expr.push_back(CALL(vec![arg1, arg2]));
-			self.current -= 1;
-=======
-		self.checkOperator(&t, true)?;
-		if let Some(bit) = arg!(&ENV_JITBIT) {
-			self.buildFunctionOp(t, expr, format!("{}.{}", bit, fname), end)?
->>>>>>> b49851b9
+			self.build_function_op(t, expr, format!("{}.{}", bit, fname), end)?
 		} else {
 			expr.push_back(SYMBOL(t.lexeme))
 		}
@@ -573,15 +515,8 @@
 		lexeme: &str,
 	) -> Result<(), String> {
 		if !self.compare(IDENTIFIER)
-<<<<<<< HEAD
 			|| matches!(self.look_back(0).kind, IDENTIFIER | SQUARE_BRACKET_CLOSED)
 		{
-=======
-			|| match self.lookBack(0).kind {
-				IDENTIFIER | SQUARE_BRACKET_CLOSED => true,
-				_ => false,
-			} {
->>>>>>> b49851b9
 			return Err(self.error(
 				format!("'{}' should be used only when indexing", t.lexeme),
 				self.peek(0).line,
@@ -631,16 +566,11 @@
 					} else {
 						Vec::new()
 					};
-<<<<<<< HEAD
-					expr.push_back(MACRO_CALL {expr: macroexpr, args});
-					if self.check_val() {
-=======
 					expr.push_back(MACRO_CALL {
 						expr: macroexpr,
 						args,
 					});
-					if self.checkVal() {
->>>>>>> b49851b9
+					if self.check_val() {
 						break t;
 					}
 				}
@@ -668,16 +598,10 @@
 						t.lexeme
 					}))
 				}
-<<<<<<< HEAD
+				FLOOR_DIVISION => self.build_function_op(t, &mut expr, "math.floor", end)?,
 				BIT_AND => self.build_bitwise_op(t, &mut expr, "band", end)?,
 				BIT_OR => self.build_bitwise_op(t, &mut expr, "bor", end)?,
 				BIT_XOR => self.build_bitwise_op(t, &mut expr, "bxor", end)?,
-=======
-				FLOOR_DIVISION => self.buildFunctionOp(t, &mut expr, "math.floor", end)?,
-				BIT_AND => self.buildBitwiseOp(t, &mut expr, "band", end)?,
-				BIT_OR => self.buildBitwiseOp(t, &mut expr, "bor", end)?,
-				BIT_XOR => self.buildBitwiseOp(t, &mut expr, "bxor", end)?,
->>>>>>> b49851b9
 				BIT_NOT => {
 					self.check_operator(&t, false)?;
 					if let Some(bit) = flag!(env_jitbit) {
@@ -797,15 +721,6 @@
 						break t;
 					}
 				}
-<<<<<<< HEAD
-				STRING => {
-					expr.push_back(SYMBOL(format!("\"{}\"", t.lexeme)));
-					if self.check_val() {
-						break t;
-					}
-				}
-=======
->>>>>>> b49851b9
 				ROUND_BRACKET_OPEN => {
 					expr.push_back(EXPR(
 						self.build_expression(Some((ROUND_BRACKET_CLOSED, ")")))?,
@@ -966,40 +881,27 @@
 		Ok(IDENT {expr, line})
 	}
 
-<<<<<<< HEAD
-	fn build_code_block(&mut self) -> Result<CodeBlock, String> {
-		let start = {
-			let t = self.advance();
-			if t.kind != CURLY_BRACKET_OPEN {
-				self.current -= 2;
-				self.assert_advance(CURLY_BRACKET_OPEN, "{")?.line
-			} else {
-				t.line
-			}
-		};
-=======
-	fn getCodeBlockStart(&mut self) -> Result<usize, String> {
+	fn get_code_block_start(&mut self) -> Result<usize, String> {
 		let t = self.advance();
 		if t.kind != CURLY_BRACKET_OPEN {
 			self.current -= 2;
-			Ok(self.assertAdvance(CURLY_BRACKET_OPEN, "{")?.line)
+			Ok(self.assert_advance(CURLY_BRACKET_OPEN, "{")?.line)
 		} else {
 			Ok(t.line)
 		}
 	}
 
-	fn parseCodeBlock(&self, mut tokens: Vec<Token>) -> Result<Expression, String> {
+	fn parse_code_block(&self, mut tokens: Vec<Token>) -> Result<Expression, String> {
 		if tokens.is_empty() {
 			Ok(Expression::new())
 		} else {
 			tokens.push(self.tokens.last().unwrap().clone());
-			Ok(ParseTokens(tokens, self.filename.clone())?)
-		}
-	}
-
-	fn buildCodeBlock(&mut self) -> Result<CodeBlock, String> {
-		let start = self.getCodeBlockStart()?;
->>>>>>> b49851b9
+			Ok(parse_tokens(tokens, self.filename.clone())?)
+		}
+	}
+
+	fn build_code_block(&mut self) -> Result<CodeBlock, String> {
+		let start = self.get_code_block_start()?;
 		let mut tokens: Vec<Token> = Vec::new();
 		let mut cscope = 1u8;
 		let end: usize;
@@ -1019,20 +921,14 @@
 			}
 			tokens.push(t);
 		}
-		let code = self.parseCodeBlock(tokens)?;
+		let code = self.parse_code_block(tokens)?;
 		Ok(CodeBlock { start, code, end })
 	}
 
-<<<<<<< HEAD
 	fn build_loop_block(&mut self) -> Result<CodeBlock, String> {
-		let mut code = self.build_code_block()?;
-		if flag!(env_continue) {
-			code.code.push_back(SYMBOL(String::from("::continue::")));
-=======
-	fn buildLoopBlock(&mut self) -> Result<CodeBlock, String> {
 		let mut hascontinue = false;
 		let mut is_in_other_loop = false;
-		let start = self.getCodeBlockStart()?;
+		let start = self.get_code_block_start()?;
 		let mut tokens: Vec<Token> = Vec::new();
 		let mut cscope = 1u8;
 		let end: usize;
@@ -1052,7 +948,7 @@
 				CONTINUE if !is_in_other_loop => {
 					hascontinue = true;
 					let line = t.line;
-					if arg!(ENV_CONTINUE) == ContinueMode::MOONSCRIPT {
+					if flag!(env_continue) == ContinueMode::MOONSCRIPT {
 						tokens.push(Token {
 							kind: IDENTIFIER,
 							lexeme: String::from("_continue"),
@@ -1076,15 +972,14 @@
 						continue;
 					}
 				}
-				EOF => return Err(self.expectedBefore("}", "<end>", t.line)),
+				EOF => return Err(self.expected_before("}", "<end>", t.line)),
 				_ => {}
 			}
 			tokens.push(t);
->>>>>>> b49851b9
-		}
-		let mut code = self.parseCodeBlock(tokens)?;
+		}
+		let mut code = self.parse_code_block(tokens)?;
 		if hascontinue {
-			match arg!(ENV_CONTINUE) {
+			match flag!(env_continue) {
 				ContinueMode::SIMPLE => {}
 				ContinueMode::LUAJIT => code.push_back(SYMBOL(String::from("::continue::"))),
 				ContinueMode::MOONSCRIPT => {
@@ -1693,7 +1588,7 @@
 	}
 }
 
-pub fn ParseTokens(tokens: Vec<Token>, filename: String) -> Result<Expression, String> {
+pub fn parse_tokens(tokens: Vec<Token>, filename: String) -> Result<Expression, String> {
 	let mut i = ParserInfo::new(tokens, filename);
 	while !i.ended() {
 		let t = i.advance();
