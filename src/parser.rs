--- conflicted
+++ resolved
@@ -1,19 +1,10 @@
 #![allow(non_camel_case_types)]
 
-<<<<<<< HEAD
 use std::{cmp, collections::LinkedList};
 use crate::scanner::TokenType::*;
 use crate::scanner::TokenType::{COMMA, CURLY_BRACKET_CLOSED, DEFINE, ROUND_BRACKET_CLOSED};
 use crate::{check, compiler::compile_tokens, scanner::Token, scanner::TokenType, ENV_DATA, arg};
-
 use self::ComplexToken::*;
-=======
-use self::ComplexToken::*;
-use crate::{compiler::CompileTokens, finaloutput, ENV_JITBIT, ENV_CONTINUE, ENV_DEBUGCOMMENTS, TokenType, Token};
-use crate::TokenType::*;
-use std::{cmp, collections::LinkedList};
-use crate::TokenType::{COMMA, CURLY_BRACKET_CLOSED, DEFINE, ROUND_BRACKET_CLOSED};
->>>>>>> 4af91b91
 
 macro_rules! expression {
 	($($x: expr),*) => {
@@ -424,17 +415,10 @@
 		Ok(TABLE { values, metas })
 	}
 
-<<<<<<< HEAD
 	fn check_operator(&mut self, t: &Token, checkback: bool) -> Result<(), String> {
 		if match self.peek(0).kind {
 			NUMBER | IDENTIFIER | STRING | DOLLAR | PROTECTED_GET | TRUE | FALSE | MINUS
-			| BIT_NOT | NIL | NOT | HASHTAG | ROUND_BRACKET_OPEN | TREDOTS => false,
-=======
-	fn checkOperator(&mut self, t: &Token, checkback: bool) -> Result<(), String> {
-		if match self.peek(0).kind {
-			NUMBER | IDENTIFIER | STRING | DOLLAR | PROTECTED_GET | TRUE | FALSE | MINUS
 			| BIT_NOT | NIL | NOT | HASHTAG | ROUND_BRACKET_OPEN | THREEDOTS => false,
->>>>>>> 4af91b91
 			_ => true,
 		} {
 			return Err(self.error(
@@ -443,11 +427,7 @@
 			));
 		}
 		if checkback
-<<<<<<< HEAD
 			&& match self.look_back(1).kind {
-=======
-			&& match self.lookBack(1).kind {
->>>>>>> 4af91b91
 			NUMBER
 			| IDENTIFIER
 			| STRING
@@ -457,11 +437,7 @@
 			| NIL
 			| ROUND_BRACKET_CLOSED
 			| SQUARE_BRACKET_CLOSED
-<<<<<<< HEAD
-			| TREDOTS => false,
-=======
 			| THREEDOTS => false,
->>>>>>> 4af91b91
 			_ => true,
 		}
 		{
@@ -495,11 +471,7 @@
 
 	fn check_index(&mut self, t: &Token, expr: &mut Expression, lexeme: &str) -> Result<(), String> {
 		if !self.compare(IDENTIFIER)
-<<<<<<< HEAD
-			|| match self.look_back(0).kind {
-=======
 			|| match self.lookBack(0).kind {
->>>>>>> 4af91b91
 			IDENTIFIER | SQUARE_BRACKET_CLOSED => true,
 			_ => false,
 		}
@@ -614,15 +586,9 @@
 					self.localid += 1;
 					let ctoken = self.build_match_block(name, &|i| {
 						let start = i.peek(0).line;
-<<<<<<< HEAD
 						let expr = i.build_expression(None)?;
 						let end = i.look_back(1).line;
 						if match i.look_back(0).kind {
-=======
-						let expr = i.buildExpression(None)?;
-						let end = i.lookBack(1).line;
-						if match i.lookBack(0).kind {
->>>>>>> 4af91b91
 							CURLY_BRACKET_CLOSED | DEFAULT => true,
 							_ => false,
 						} {
@@ -919,13 +885,8 @@
 				let t = self.advance();
 				match t.kind {
 					IDENTIFIER => t,
-<<<<<<< HEAD
-					TREDOTS => {
+					THREEDOTS => {
 						self.assert_compare(ROUND_BRACKET_CLOSED, ")")?;
-=======
-					THREEDOTS => {
-						self.assertCompare(ROUND_BRACKET_CLOSED, ")")?;
->>>>>>> 4af91b91
 						t
 					}
 					_ => return Err(self.expected("<name>", &t.lexeme, t.line)),
@@ -1159,149 +1120,12 @@
 		})
 	}
 
-<<<<<<< HEAD
 	fn parse_token_local_global(&mut self, t: &Token) -> Result<(), String> {
 		let local = t.kind == LOCAL;
 		match self.peek(0).kind {
 			FN => {
 				let function = self.build_function(local)?;
 				self.expr.push_back(function);
-=======
-pub fn ParseTokens(tokens: Vec<Token>, filename: String) -> Result<Expression, String> {
-	let mut i = ParserInfo::new(tokens, filename);
-	while !i.ended() {
-		let t = i.advance();
-		match t.kind {
-			LOCAL | GLOBAL => {
-				let local = t.kind == LOCAL;
-				match i.peek(0).kind {
-					FN => {
-						let function = i.buildFunction(local)?;
-						i.expr.push_back(function);
-					}
-					ENUM => {
-						let enums = &mut i.buildEnums(local)?;
-						i.expr.append(enums);
-					}
-					_ => {
-						let vars = i.buildVariables(local, t.line)?;
-						i.expr.push_back(vars);
-					}
-				}
-			}
-			STATIC => match i.peek(0).kind {
-				FN => {
-					let function = expression![i.buildFunction(true)?];
-					i.compileStatic(function);
-				}
-				ENUM => {
-					let enums = i.buildEnums(true)?;
-					i.compileStatic(enums);
-				}
-				_ => {
-					let vars = expression![i.buildVariables(true, t.line)?];
-					i.compileStatic(vars);
-				}
-			},
-			METHOD => {
-				let name = {
-					let mut expr = Expression::new();
-					loop {
-						let t = i.advance();
-						match t.kind {
-							IDENTIFIER => {
-								let nt = i.peek(0);
-								if nt.kind == IDENTIFIER {
-									return Err(i.unexpected(&nt.lexeme, nt.line));
-								}
-								expr.push_back(SYMBOL(t.lexeme))
-							}
-							DOT => i.checkIndex(&t, &mut expr, ".")?,
-							DOUBLE_COLON => {
-								i.checkIndex(&t, &mut expr, ":")?;
-								let t = i.peek(1);
-								if t.kind != ROUND_BRACKET_OPEN {
-									return Err(i.expected("(", &t.lexeme, t.line));
-								}
-							}
-							ROUND_BRACKET_OPEN => break,
-							_ => return Err(i.expected("(", &t.lexeme, t.line)),
-						}
-					}
-					expr
-				};
-				let args: FunctionArgs = if !i.advanceIf(ROUND_BRACKET_CLOSED) {
-					i.buildFunctionArgs()?
-				} else {
-					Vec::new()
-				};
-				let code = i.buildCodeBlock()?;
-				i.expr.push_back(FUNCTION {
-					local: false,
-					name,
-					args,
-					code,
-				});
-			}
-			IDENTIFIER => {
-				let testexpr = i.test(|i| i.buildName()).0;
-				if let Err(msg) = testexpr {
-					if &msg == "You can't call functions here" {
-						let expr = &mut i.buildExpression(None)?;
-						i.expr.append(expr);
-						i.current -= 1;
-						continue;
-					}
-					return Err(i.error(msg, i.testing.unwrap()));
-				}
-				i.current += 1;
-				let mut names: Vec<Expression> = Vec::new();
-				while {
-					names.push(i.buildName()?);
-					i.current += 1;
-					i.lookBack(1).kind == COMMA
-				} {}
-				i.current -= 1;
-				let checkt = i.lookBack(0);
-				let check = checkt.kind.clone() as u8;
-				if check < DEFINE as u8 || check > MODULATE as u8 {
-					return Err(i.expected("=", &checkt.lexeme, checkt.line));
-				}
-				let values: Vec<Expression> = i.findExpressions(COMMA, None)?;
-				i.expr.push_back(ALTER {
-					kind: checkt.kind,
-					line: t.line,
-					names,
-					values,
-				});
-				i.current -= 1;
-			}
-			/*PROTECTED_GET => {
-				i.assert(ROUND_BRACKET_OPEN, "(")?;
-				i.current += 1;
-				let ident = i.buildIdentifier(true)?;
-				i.expr.push_back(EXPR(vec![PGET(ident)]));
-				i.current -= 1;
-				i.assertCompare(ROUND_BRACKET_CLOSED, ")")?;
-				let call = i.buildCall()?;
-				i.expr.push_back(call);
-				i.current += 1;
-				i.advanceIf(SEMICOLON);
-			}*/
-			ROUND_BRACKET_OPEN => {
-				let expr = i.buildExpression(Some((ROUND_BRACKET_CLOSED, ")")))?;
-				i.expr.push_back(EXPR(expr));
-				i.current += 1;
-				let call = i.buildIdentifier()?;
-				i.expr.push_back(call);
-				i.current += 1;
-				i.advanceIf(SEMICOLON);
-			}
-			CURLY_BRACKET_OPEN => {
-				i.current -= 1;
-				let block = i.buildCodeBlock()?;
-				i.expr.push_back(DO_BLOCK(block));
->>>>>>> 4af91b91
 			}
 			ENUM => {
 				let enums = &mut self.build_enums(local)?;
