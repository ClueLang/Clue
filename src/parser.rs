--- conflicted
+++ resolved
@@ -307,15 +307,11 @@
 					iskey = true;
 					false
 				}
-<<<<<<< HEAD
-				EOF => return Err(self.expected_before("}", "<end>", self.peek(0).line)),
-=======
 				META if self.peek(1).kind == WITH => {
 					iskey = true;
 					true
 				}
-				EOF => return Err(self.expectedBefore("}", "<end>", self.peek(0).line)),
->>>>>>> 0c92fa57
+				EOF => return Err(self.expected_before("}", "<end>", self.peek(0).line)),
 				_ => true,
 			} {
 				self.current += 1;
@@ -356,15 +352,15 @@
 					self.current -= 1;
 				}
 				META => {
-					if self.advanceIf(WITH) {
+					if self.advance_if(WITH) {
 						if !metas.is_empty() {
 							return Err(self.error(
 								"An external metatable cannot be used if the table already set its own metamethods",
 								pn.line
 							))
 						}
-						metatable = Some(self.assertAdvance(IDENTIFIER, "<name>")?.lexeme);
-						self.advanceIf(COMMA);
+						metatable = Some(self.assert_advance(IDENTIFIER, "<name>")?.lexeme);
+						self.advance_if(COMMA);
 						continue
 					} else {
 						if let Some(_) = metatable {
