#![allow(non_camel_case_types)]

use self::ComplexToken::*;
use crate::env::ContinueMode;
use crate::scanner::TokenType::*;
use crate::scanner::TokenType::{COMMA, CURLY_BRACKET_CLOSED, DEFINE, ROUND_BRACKET_CLOSED};
use crate::{check, compiler::compile_tokens, flag, scanner::Token, scanner::TokenType, ENV_DATA};
<<<<<<< HEAD
use hashbrown::HashMap;
use std::{cmp, collections::LinkedList, slice::Iter};
=======
use std::{
	cmp,
	collections::{HashMap, LinkedList},
	//slice::Iter,
};
>>>>>>> 65f4ba48

macro_rules! expression {
	($($x: expr),*) => {
		{
			let mut expr = Expression::new();
			$(expr.push_back($x);)*
			expr
		}
	};
}

pub type Expression = LinkedList<ComplexToken>;
pub type FunctionArgs = Vec<(String, Option<(Expression, usize)>)>;
//pub type LocalsList = Option<HashMap<String, LuaType>>;
//pub type ArgsAndTypes = (FunctionArgs, Option<Vec<(String, LuaType)>>);
type OptionalEnd = Option<(TokenType, &'static str)>;
type MatchCase = (Vec<Expression>, Option<Expression>, CodeBlock);

#[derive(Debug, Clone, PartialEq)]
pub enum ComplexToken {
	VARIABLE {
		local: bool,
		names: Vec<String>,
		values: Vec<Expression>,
		line: usize,
	},

	ALTER {
		kind: TokenType,
		names: Vec<Expression>,
		values: Vec<Expression>,
		line: usize,
	},

	TABLE {
		values: Vec<(Option<Expression>, Expression, usize)>,
		metas: Vec<(String, Expression, usize)>,
		metatable: Option<String>,
	},

	FUNCTION {
		local: bool,
		name: Expression,
		args: FunctionArgs,
		code: CodeBlock,
	},

	LAMBDA {
		args: FunctionArgs,
		code: CodeBlock,
	},

	IF_STATEMENT {
		condition: Expression,
		code: CodeBlock,
		next: Option<Box<ComplexToken>>,
	},

	MATCH_BLOCK {
		name: String,
		value: Expression,
		branches: Vec<MatchCase>,
		line: usize,
	},

	WHILE_LOOP {
		condition: Expression,
		code: CodeBlock,
	},

	LOOP_UNTIL {
		condition: Expression,
		code: CodeBlock,
	},

	FOR_LOOP {
		iterator: String,
		start: Expression,
		end: Expression,
		alter: Expression,
		code: CodeBlock,
	},

	FOR_FUNC_LOOP {
		iterators: Vec<String>,
		expr: Expression,
		code: CodeBlock,
	},

	TRY_CATCH {
		totry: CodeBlock,
		catch: Option<CodeBlock>,
		error: Option<String>,
	},

	IDENT {
		expr: Expression,
		line: usize,
	},

	MACRO_CALL {
		expr: Expression,
		args: Vec<Expression>,
	},

	SYMBOL(String),
	PSEUDO(usize),
	CALL(Vec<Expression>),
	EXPR(Expression),
	DO_BLOCK(CodeBlock),
	RETURN_EXPR(Option<Vec<Expression>>),
	CONTINUE_LOOP,
	BREAK_LOOP,
}

#[derive(Clone, Debug, PartialEq)]
pub struct CodeBlock {
	pub start: usize,
	pub code: Expression,
	pub end: usize,
}

struct BorrowedToken {
	token: *const Token,
}

impl BorrowedToken {
	fn new(token: *const Token) -> BorrowedToken {
		BorrowedToken { token }
	}

	fn token(&self) -> &Token {
		unsafe { &(*self.token) }
	}

	fn kind(&self) -> TokenType {
		self.token().kind
	}

	fn lexeme(&self) -> String {
		self.token().lexeme.clone()
	}

	fn line(&self) -> usize {
		self.token().line
	}

	fn into_owned(self) -> Token {
		self.token().to_owned()
	}
}
/*
#[derive(Clone, PartialEq, Eq, Debug)]
pub enum LuaType {
	ANY,
	NIL,
	NUMBER,
}
*/
struct ParserInfo {
	current: usize,
	size: usize,
	tokens: Vec<Token>,
	filename: String,
	expr: Expression,
	testing: Option<usize>,
	localid: u8,
	statics: String,
	macros: HashMap<String, Expression>,
	//locals: LocalsList,
}

impl ParserInfo {
	fn new(tokens: Vec<Token>/*, locals: LocalsList*/, filename: String) -> ParserInfo {
		ParserInfo {
			current: 0,
			size: tokens.len() - 1,
			tokens,
			filename,
			expr: Expression::new(),
			testing: None,
			localid: 0,
			statics: String::new(),
<<<<<<< HEAD
			macros: HashMap::default(),
			locals,
=======
			macros: HashMap::new(),
			//locals,
>>>>>>> 65f4ba48
		}
	}

	fn test<T>(&mut self, func: impl FnOnce(&mut ParserInfo) -> T) -> (T, usize) {
		let start = self.current - 1;
		self.testing = Some(0);
		let result = func(self);
		self.testing = match self.testing {
			Some(line) if line > 0 => self.testing,
			_ => None,
		};
		let reached = self.current;
		self.current = start;
		(result, reached)
	}
/*
	fn warning(&self, msg: impl Into<String>, line: usize) {
		println!(
			"Warning in file \"{}\" at line {}!\nWarning: \"{}\"",
			self.filename,
			line,
			msg.into()
		);
	}
*/
	fn error(&mut self, msg: impl Into<String>, line: usize) -> String {
		if let Some(0) = self.testing {
			self.testing = Some(line);
		} else {
			println!("Error in file \"{}\" at line {line}!", self.filename);
		}
		msg.into()
	}

	fn expected(&mut self, expected: &str, got: &str, line: usize) -> String {
		self.error(format!("Expected '{expected}', got '{got}'"), line)
	}

	fn expected_before(&mut self, expected: &str, before: &str, line: usize) -> String {
		self.error(format!("Expected '{expected}' before '{before}'"), line)
	}

	fn unexpected(&mut self, str: &str, line: usize) -> String {
		self.error(format!("Unexpected token '{str}'"), line)
	}

	fn ended(&self) -> bool {
		self.current >= self.size
	}

	fn at(&self, pos: usize) -> BorrowedToken {
		BorrowedToken::new(&self.tokens[cmp::min(pos, self.size)])
	}

	fn advance(&mut self) -> BorrowedToken {
		self.current += 1;
		self.look_back(0)
	}

	fn peek(&self, pos: usize) -> BorrowedToken {
		let pos: usize = self.current + pos;
		self.at(pos)
	}

	fn look_back(&self, pos: usize) -> BorrowedToken {
		let pos: usize = self.current - pos - 1;
		self.at(pos)
	}

	fn compare(&self, expected: TokenType) -> bool {
		if self.ended() {
			return false;
		}
		if self.peek(0).kind() != expected {
			return false;
		}
		true
	}

	fn advance_if(&mut self, expected: TokenType) -> bool {
		if self.ended() {
			return false;
		}
		if self.peek(0).kind() != expected {
			return false;
		}
		self.current += 1;
		true
	}

	fn assert_advance(
		&mut self,
		expected: TokenType,
		error: &str,
	) -> Result<BorrowedToken, String> {
		let t = self.advance();
		if t.kind() != expected {
			return Err(self.expected(error, &t.lexeme(), t.line()));
		}
		Ok(t)
	}

	fn assert_compare(&mut self, expected: TokenType, error: &str) -> Result<(), String> {
		if !self.compare(expected) {
			let t = self.peek(0);
			return Err(self.expected(error, &t.lexeme(), t.line()));
		}
		Ok(())
	}

	fn assert_end<T>(
		&mut self,
		tocheck: &BorrowedToken,
		end: OptionalEnd,
		iftrue: T,
	) -> Result<T, String> {
		if let Some((kind, lexeme)) = end {
			if tocheck.kind() != kind {
				return Err(self.expected(lexeme, &tocheck.lexeme(), tocheck.line()));
			}
		}
		Ok(iftrue)
	}

	fn assert(&mut self, expected: TokenType, error: &str) -> Result<(), String> {
		if !self.advance_if(expected) {
			let t = self.peek(0);
			return Err(self.expected(error, &t.lexeme(), t.line()));
		}
		Ok(())
	}
/*
	fn assert_variable(&mut self, mut variable: Iter<ComplexToken>) -> Result<LuaType, String> {
		let mut scope: &LocalsList = &self.locals;
		let mut luatype = LuaType::NIL;
		while let Some(locals) = scope {
			if let Some(t) = variable.next() {
				// TODO
			} else {
				break;
			}
		}
		Ok(luatype)
	}
*/
	fn build_call(&mut self) -> Result<Vec<Expression>, String> {
		let args: Vec<Expression> = if self.advance_if(ROUND_BRACKET_CLOSED) {
			Vec::new()
		} else {
			self.find_expressions(COMMA, Some((ROUND_BRACKET_CLOSED, ")")))?
		};
		Ok(args)
	}

	fn find_expressions(
		&mut self,
		separator: TokenType,
		end: OptionalEnd,
	) -> Result<Vec<Expression>, String> {
		let mut exprs: Vec<Expression> = Vec::new();
		loop {
			let expr = self.build_expression(None)?;
			let t = self.look_back(0);
			exprs.push(expr);
			if t.kind() != separator {
				return self.assert_end(&t, end, exprs);
			}
		}
	}

	fn build_table(&mut self) -> Result<ComplexToken, String> {
		let mut values: Vec<(Option<Expression>, Expression, usize)> = Vec::new();
		let mut metas: Vec<(String, Expression, usize)> = Vec::new();
		let mut metatable: Option<String> = None;
		loop {
			if self.advance_if(CURLY_BRACKET_CLOSED) {
				break;
			}
			let start = self.current;
			let mut qscope = 1u8;
			let mut iskey = false;
			while match self.peek(0).kind() {
				CURLY_BRACKET_OPEN => {
					qscope += 1;
					true
				}
				CURLY_BRACKET_CLOSED => {
					qscope -= 1;
					qscope > 1
				}
				COMMA => qscope != 1,
				DEFINE if qscope == 1 => {
					iskey = true;
					false
				}
				META if self.peek(1).kind() == WITH => {
					iskey = true;
					true
				}
				EOF => return Err(self.expected_before("}", "<end>", self.peek(0).line())),
				_ => true,
			} {
				self.current += 1;
			}
			self.current = start;
			if !iskey {
				values.push((None, self.build_expression(None)?, self.at(start).line()));
				self.current -= 1;
				self.advance_if(COMMA);
				continue;
			}
			let name: Result<Expression, String>;
			let pn = self.advance();
			match pn.kind() {
				IDENTIFIER => {
					name = Ok(expression![SYMBOL(pn.lexeme())]);
				}
				SQUARE_BRACKET_OPEN => {
					let mut qscope = 1u8;
					let start = self.current;
					while match self.advance().kind() {
						SQUARE_BRACKET_OPEN => {
							qscope += 1;
							true
						}
						SQUARE_BRACKET_CLOSED => {
							qscope -= 1;
							!matches!(qscope, 0)
						}
						EOF => return Err(self.expected_before("]", "<end>", self.peek(0).line())),
						_ => true,
					} {}
					self.current = start;
					name = Ok(self.build_name()?);
					self.current -= 1;
				}
				META => {
					if self.advance_if(WITH) {
						if !metas.is_empty() {
							return Err(self.error(
								"An external metatable cannot be used if the table already set its own metamethods",
								pn.line()
							));
						}
						metatable = Some(self.assert_advance(IDENTIFIER, "<name>")?.lexeme());
						self.advance_if(COMMA);
						continue;
					} else {
						if metatable.is_some() {
							return Err(self.error(
								"Metamethods cannot be set if the table already ueses an external metatable",
								pn.line()
							));
						}
						name = Err(String::from(match self.advance().lexeme().as_ref() {
							"index" => "__index",
							"newindex" => "__newindex",
							"mode" => "__mode",
							"call" => "__call",
							"metatable" => "__metatable",
							"tostring" => "__tostring",
							"gc" => "__gc",
							"name" => "__name",
							"unm" | "unary" => "__unm",
							"add" | "+" => "__add",
							"sub" | "-" => "__sub",
							"mul" | "*" => "__mul",
							"div" | "/" => "__div",
							"mod" | "%" => "__mod",
							"pow" | "^" => "__pow",
							"concat" | ".." => "__concat",
							"eq" | "equal" | "==" => "__eq",
							"lt" | "less_than" | "<" => "__lt",
							"le" | "less_than_equal" | "<=" => "__le",
							_ => {
								let t = self.peek(0);
								return Err(self.expected("<meta name>", &t.lexeme(), t.line()));
							}
						}))
					}
				}
				_ => return Err(self.expected("<name>", &pn.lexeme(), pn.line())),
			}
			if !self.advance_if(DEFINE) {
				let t = self.peek(0);
				return Err(self.expected("=", &t.lexeme(), t.line()));
			}
			let start = self.current;
			let mut cscope = 0u8;
			while match self.peek(0).kind() {
				COMMA | CURLY_BRACKET_CLOSED => cscope != 0,
				ROUND_BRACKET_OPEN => {
					cscope += 1;
					true
				}
				ROUND_BRACKET_CLOSED => {
					if cscope == 0 {
						return Err(self.expected_before("(", ")", self.peek(0).line()));
					}
					cscope -= 1;
					true
				}
				EOF => return Err(self.expected_before("}", "<end>", self.peek(0).line())),
				_ => true,
			} {
				self.current += 1;
			}
			self.current = start;
			match name {
				Ok(n) => values.push((Some(n), self.build_expression(None)?, pn.line())),
				Err(n) => metas.push((n, self.build_expression(None)?, pn.line())),
			}
			self.current -= 1;
			self.advance_if(COMMA);
		}
		Ok(TABLE {
			values,
			metas,
			metatable,
		})
	}

	fn check_operator(&mut self, t: &BorrowedToken, notable: &mut bool, checkback: bool) -> Result<(), String> {
		if match self.peek(0).kind() {
			NUMBER
			| IDENTIFIER | STRING | DOLLAR | PROTECTED_GET | TRUE
			| FALSE | MINUS | BIT_NOT | NIL | NOT | HASHTAG | ROUND_BRACKET_OPEN | AT
			| THREEDOTS | MATCH => false,
			CURLY_BRACKET_OPEN => {
				*notable = false;
				false
			}
			_ => true,
		} {
			return Err(self.error(
				format!("Operator '{}' has invalid right hand token", t.lexeme()),
				t.line(),
			));
		}
		if checkback
			&& !matches!(
				self.look_back(1).kind(),
				NUMBER
					| IDENTIFIER
					| STRING
					| DOLLAR
					| TRUE
					| FALSE
					| NIL
					| ROUND_BRACKET_CLOSED
					| SQUARE_BRACKET_CLOSED
					| THREEDOTS
					| CURLY_BRACKET_CLOSED
			) {
			return Err(self.error(
				format!("Operator '{}' has invalid left hand token", t.lexeme()),
				t.line(),
			));
		}
		Ok(())
	}

	fn build_function_op(
		&mut self,
		t: &BorrowedToken,
		expr: &mut Expression,
		fname: impl Into<String>,
		end: OptionalEnd,
		notable: &mut bool
	) -> Result<(), String> {
		self.check_operator(&t, notable, true)?;
		let mut arg1 = Expression::new();
		arg1.append(expr);
		let arg2 = self.build_expression(end)?;
		expr.push_back(SYMBOL(fname.into()));
		expr.push_back(CALL(vec![arg1, arg2]));
		self.current -= 1;
		Ok(())
	}

	fn build_bitwise_op(
		&mut self,
		t: &BorrowedToken,
		expr: &mut Expression,
		fname: &str,
		end: OptionalEnd,
		notable: &mut bool
	) -> Result<(), String> {
		self.check_operator(&t, notable, true)?;
		if let Some(bit) = flag!(env_jitbit) {
<<<<<<< HEAD
			self.build_function_op(t, expr, format!("{bit}.{fname}"), end)?
=======
			self.build_function_op(t, expr, format!("{}.{}", bit, fname), end, notable)?
>>>>>>> 65f4ba48
		} else {
			expr.push_back(SYMBOL(t.lexeme()))
		}
		Ok(())
	}

	fn check_index(
		&mut self,
		t: &BorrowedToken,
		expr: &mut Expression,
		lexeme: &str,
	) -> Result<(), String> {
		if !self.compare(IDENTIFIER)
			|| matches!(self.look_back(0).kind(), IDENTIFIER | SQUARE_BRACKET_CLOSED)
		{
			return Err(self.error(
				format!("'{}' should be used only when indexing", t.lexeme()),
				self.peek(0).line(),
			));
		}
		expr.push_back(SYMBOL(lexeme.to_string()));
		Ok(())
	}

	fn check_val(&mut self) -> bool {
		match self.peek(0).kind() {
			NUMBER | IDENTIFIER | STRING | DOLLAR | PROTECTED_GET | TRUE | BIT_NOT | FALSE
			| NIL | NOT | HASHTAG | CURLY_BRACKET_OPEN | THREEDOTS | MATCH => {
				self.current += 1;
				true
			}
			_ => false,
		}
	}

	fn build_expression(&mut self, end: OptionalEnd) -> Result<Expression, String> {
		let mut expr = Expression::new();
		let notable = &mut true;
		let start = self.current;
		let last = loop {
			let t = self.advance();
			match t.kind() {
				IDENTIFIER => {
					let fname = self.build_identifier()?;
					self.current -= 1;
					expr.push_back(fname);
					if self.check_val() {
						break t;
					}
				}
				AT => {
					let name = self.assert_advance(IDENTIFIER, "<name>")?.lexeme();
					let code = self.macros.get_mut(&name);
					let macroexpr = if let Some(macroexpr) = code {
						macroexpr.clone()
					} else {
						return Err(
							self.error(format!("The macro {name} is not defined"), t.line())
						);
					};
					let args = if self.advance_if(ROUND_BRACKET_OPEN) {
						self.build_call()?
					} else {
						Vec::new()
					};
					expr.push_back(MACRO_CALL {
						expr: macroexpr,
						args,
					});
					if self.check_val() {
						break t;
					}
				}
				CURLY_BRACKET_OPEN => {
					if let Some((kind, ..)) = end {
						if kind == CURLY_BRACKET_OPEN && *notable {
							break t;
						}
					}
					expr.push_back(self.build_table()?);
					*notable = true;
					if self.check_val() {
						break t;
					}
				}
				PLUS | STAR | SLASH | PERCENTUAL | CARET | TWODOTS | EQUAL | BIGGER
				| BIGGER_EQUAL | SMALLER | SMALLER_EQUAL => {
					self.check_operator(&t, notable, true)?;
					expr.push_back(SYMBOL(t.lexeme()))
				}
				MINUS => {
					self.check_operator(&t, notable, false)?;
					expr.push_back(SYMBOL(if self.look_back(1).kind() == MINUS {
						format!(" {}", t.lexeme())
					} else {
						t.lexeme()
					}))
				}
				FLOOR_DIVISION => self.build_function_op(&t, &mut expr, "math.floor", end, notable)?,
				BIT_AND => self.build_bitwise_op(&t, &mut expr, "band", end, notable)?,
				BIT_OR => self.build_bitwise_op(&t, &mut expr, "bor", end, notable)?,
				BIT_XOR => self.build_bitwise_op(&t, &mut expr, "bxor", end, notable)?,
				BIT_NOT => {
					self.check_operator(&t, notable, false)?;
					if let Some(bit) = flag!(env_jitbit) {
						let arg = self.build_expression(end)?;
						expr.push_back(SYMBOL(bit.clone() + ".bnot"));
						expr.push_back(CALL(vec![arg]));
						self.current -= 1;
					} else {
						expr.push_back(SYMBOL(t.lexeme()))
					}
				}
				LEFT_SHIFT => self.build_bitwise_op(&t, &mut expr, "lshift", end, notable)?,
				RIGHT_SHIFT => self.build_bitwise_op(&t, &mut expr, "rshift", end, notable)?,
				NOT_EQUAL => {
					self.check_operator(&t, notable, true)?;
					expr.push_back(SYMBOL(String::from("~=")))
				}
				HASHTAG => {
					if !matches!(
						self.peek(0).kind(),
						IDENTIFIER | CURLY_BRACKET_OPEN | ROUND_BRACKET_OPEN
					) {
						let t = self.peek(0);
						return Err(self.expected("<table>", &t.lexeme(), t.line()));
					}
					expr.push_back(SYMBOL(String::from("#")))
				}
				/*PROTECTED_GET => {
					self.assert(ROUND_BRACKET_OPEN, "(")?;
					self.current += 1;
					expr.push_back(PGET(self.build_identifier(true)?));
				}*/
				AND => {
					self.check_operator(&t, notable, true)?;
					expr.push_back(SYMBOL(String::from(" and ")))
				}
				OR => {
					self.check_operator(&t, notable, true)?;
					expr.push_back(SYMBOL(String::from(" or ")))
				}
				NOT => {
					self.check_operator(&t, notable, false)?;
					expr.push_back(SYMBOL(String::from("not ")))
				}
				MATCH => {
					let name = format!("_match{}", self.localid);
					let ident = SYMBOL(name.clone());
					self.localid += 1;
					let ctoken = self.build_match_block(name, &|i/*, _*/| {
						let start = i.peek(0).line();
						let expr = i.build_expression(None)?;
						let end = i.look_back(1).line();
						if matches!(i.look_back(0).kind(), CURLY_BRACKET_CLOSED | DEFAULT) {
							i.current -= 1
						}
						Ok(CodeBlock {
							code: expression![ALTER {
								kind: DEFINE,
								names: vec![expression![ident.clone()]],
								values: vec![expr],
								line: end
							}],
							start,
							end,
						})
					})?;
					self.expr.push_back(ctoken);
					expr.push_back(ident);
				}
				QUESTION_MARK => {
					let mut condition = Expression::new();
					condition.append(&mut expr);
					let exprtrue = self.build_expression(Some((COLON, ":")))?;
					let t2 = self.look_back(0);
					let exprfalse = self.build_expression(end)?;
					self.current -= 1;
					let name = format!("_t{}", self.localid);
					self.expr.push_back(VARIABLE {
						line: t.line(),
						local: true,
						names: vec![name.clone()],
						values: Vec::new(),
					});
					let name = SYMBOL(name);
					self.expr.push_back(IF_STATEMENT {
						condition,
						code: CodeBlock {
							start: self.at(start).line(),
							code: expression![ALTER {
								kind: DEFINE,
								line: t.line(),
								names: vec![expression![name.clone()]],
								values: vec![exprtrue]
							}],
							end: t2.line(),
						},
						next: Some(Box::new(DO_BLOCK(CodeBlock {
							start: t2.line(),
							code: expression![ALTER {
								kind: DEFINE,
								line: t.line(),
								names: vec![expression![name.clone()]],
								values: vec![exprfalse]
							}],
							end: self.at(self.current).line(),
						}))),
					});
					expr.push_back(name);
					self.localid += 1;
					if self.check_val() {
						break t;
					}
				}
				THREEDOTS | NUMBER | TRUE | FALSE | NIL | STRING => {
					expr.push_back(SYMBOL(t.lexeme()));
					if self.check_val() {
						break t;
					}
				}
				ROUND_BRACKET_OPEN => {
					expr.push_back(EXPR(
						self.build_expression(Some((ROUND_BRACKET_CLOSED, ")")))?,
					));
					if self.check_val() {
						break t;
					}
					self.current += 1;
					let fname = self.build_identifier()?;
					expr.push_back(fname);
					self.current -= 1;
				}
				DOLLAR => {
					let nt = self.peek(0);
					let mut num = 1usize;
					if nt.kind() == NUMBER {
						num = match nt.lexeme().parse() {
							Ok(n) => n,
							Err(_) => {
								return Err(self.error(
									format!(
										"Pseudo variables cannot point to the {}th variable",
										nt.lexeme()
									),
									nt.line(),
								))
							}
						};
						self.current += 1;
						if num == 0 {
							return Err(self.error(
								"Pseudo variables cannot point to the 0th variable",
								nt.line(),
							));
						}
					}
					expr.push_back(PSEUDO(num));
					if self.check_val() {
						break t;
					}
				}
				FN => {
					let /*(*/args/*, types)*/ = if self.advance_if(ROUND_BRACKET_OPEN)
						&& !self.advance_if(ROUND_BRACKET_CLOSED)
					{
						self.build_function_args()?
					} else {
						/*(*/FunctionArgs::new()//, None)
					};
					let code = self.build_function_block(/*types*/)?;
					expr.push_back(LAMBDA { args, code });
					if self.check_val() {
						break t;
					}
				}
				SEMICOLON => {
					self.current += 1;
					break t;
				}
				_ => break t,
			}
		};
		if expr.is_empty() {
			return Err(self.expected("<expr>", &last.lexeme(), last.line()));
		}
		self.assert_end(&self.look_back(0), end, expr)
	}

	fn build_name(&mut self) -> Result<Expression, String> {
		let mut expr = Expression::new();
		self.current -= 1;
		loop {
			let t = self.advance();
			match t.kind() {
				IDENTIFIER => {
					expr.push_back(SYMBOL(t.lexeme()));
					if self.check_val() {
						break;
					}
				}
				SAFEDOT => return Err(self.unexpected("?.", t.line())),
				DOT => self.check_index(&t, &mut expr, ".")?,
				SAFE_DOUBLE_COLON | DOUBLE_COLON => {
					return Err(self.error("You can't call functions here", t.line()))
				}
				SQUARE_BRACKET_OPEN => {
					let qexpr = self.build_expression(Some((SQUARE_BRACKET_CLOSED, "]")))?;
					expr.push_back(SYMBOL(String::from("[")));
					expr.push_back(EXPR(qexpr));
					expr.push_back(SYMBOL(String::from("]")));
				}
				SAFE_SQUARE_BRACKET => return Err(self.unexpected("?[", t.line())),
				ROUND_BRACKET_OPEN => {
					return Err(self.error("You can't call functions here", t.line()))
				}
				_ => break,
			}
		}
		Ok(expr)
	}

	fn build_identifier(&mut self) -> Result<ComplexToken, String> {
		let mut expr = Expression::new();
		let line = self.look_back(0).line();
		self.current -= 1;
		loop {
			let t = self.advance();
			match t.kind() {
				IDENTIFIER => {
					expr.push_back(SYMBOL(t.lexeme()));
					if self.check_val() {
						break;
					}
				}
				SAFEDOT => self.check_index(&t, &mut expr, "?.")?,
				DOT => self.check_index(&t, &mut expr, ".")?,
				SAFE_DOUBLE_COLON => {
					self.check_index(&t, &mut expr, "?::")?;
					if self.peek(1).kind() != ROUND_BRACKET_OPEN {
						let t = self.peek(1);
						return Err(self.expected("(", &t.lexeme(), t.line()));
					}
				}
				DOUBLE_COLON => {
					self.check_index(&t, &mut expr, ":")?;
					if self.peek(1).kind() != ROUND_BRACKET_OPEN {
						let t = self.peek(1);
						return Err(self.expected("(", &t.lexeme(), t.line()));
					}
				}
				SQUARE_BRACKET_OPEN => {
					let qexpr = self.build_expression(Some((SQUARE_BRACKET_CLOSED, "]")))?;
					expr.push_back(SYMBOL(String::from("[")));
					expr.push_back(EXPR(qexpr));
					expr.push_back(SYMBOL(String::from("]")));
					if self.check_val() {
						break;
					}
				}
				SAFE_SQUARE_BRACKET => {
					let qexpr = self.build_expression(Some((SQUARE_BRACKET_CLOSED, "]")))?;
					expr.push_back(SYMBOL(String::from("?[")));
					expr.push_back(EXPR(qexpr));
					expr.push_back(SYMBOL(String::from("]")));
					if self.check_val() {
						break;
					}
				}
				ROUND_BRACKET_OPEN => {
					expr.push_back(CALL(self.build_call()?));
					if self.check_val() {
						break;
					}
				}
				_ => break,
			}
		}
		Ok(IDENT { expr, line })
	}

	fn get_code_block_start(&mut self) -> Result<usize, String> {
		let t = self.advance();
		if t.kind() != CURLY_BRACKET_OPEN {
			self.current -= 2;
			Ok(self.assert_advance(CURLY_BRACKET_OPEN, "{")?.line())
		} else {
			Ok(t.line())
		}
	}

	fn parse_code_block(
		&self,
		mut tokens: Vec<Token>,
		//locals: LocalsList,
	) -> Result<Expression, String> {
		if tokens.is_empty() {
			Ok(Expression::new())
		} else {
			tokens.push(self.tokens.last().unwrap().clone());
			Ok(parse_tokens(tokens/*, locals*/, self.filename.clone())?)
		}
	}

	fn build_code_block(&mut self/*, locals: LocalsList*/) -> Result<CodeBlock, String> {
		let start = self.get_code_block_start()?;
		let mut tokens: Vec<Token> = Vec::new();
		let mut cscope = 1u8;
		let end: usize;
		loop {
			let t = self.advance();
			match t.kind() {
				CURLY_BRACKET_OPEN => cscope += 1,
				CURLY_BRACKET_CLOSED => {
					cscope -= 1;
					if cscope == 0 {
						end = t.line();
						break;
					}
				}
				EOF => return Err(self.expected_before("}", "<end>", t.line())),
				_ => {}
			}
			tokens.push(t.into_owned());
		}
		let code = self.parse_code_block(tokens/*, locals*/)?;
		Ok(CodeBlock { start, code, end })
	}

	fn build_function_block(
		&mut self,
		//args: Option<Vec<(String, LuaType)>>,
	) -> Result<CodeBlock, String> {/*
		if let Some(args) = args {
			self.build_code_block({
				let mut locals = self.locals.clone().unwrap();
				for (name, luatype) in args {
					locals.insert(name, luatype);
				}
				Some(locals)
			})
		} else {*/
			self.build_code_block(/*self.locals.clone()*/)
		//}
	}

	fn build_loop_block(&mut self) -> Result<CodeBlock, String> {
		let mut hascontinue = false;
		let mut is_in_other_loop = false;
		let start = self.get_code_block_start()?;
		let mut tokens: Vec<Token> = Vec::new();
		let mut cscope = 1u8;
		let end: usize;
		loop {
			let t = self.advance();
			match t.kind() {
				CURLY_BRACKET_OPEN => cscope += 1,
				CURLY_BRACKET_CLOSED => {
					cscope -= 1;
					is_in_other_loop = false;
					if cscope == 0 {
						end = t.line();
						break;
					}
				}
				FOR | WHILE | LOOP => is_in_other_loop = true,
				CONTINUE if !is_in_other_loop => {
					hascontinue = true;
					let line = t.line();
					if flag!(env_continue) == ContinueMode::MOONSCRIPT {
						tokens.push(Token::new(IDENTIFIER, "_continue", line));
						tokens.push(Token::new(DEFINE, "=", line));
						tokens.push(Token::new(TRUE, "true", line));
						tokens.push(Token::new(BREAK, "break", line));
						continue;
					}
				}
				EOF => return Err(self.expected_before("}", "<end>", t.line())),
				_ => {}
			}
			tokens.push(t.into_owned());
		}
		let mut code = self.parse_code_block(tokens/*, self.locals.clone()*/)?;
		if hascontinue {
			match flag!(env_continue) {
				ContinueMode::SIMPLE => {}
				ContinueMode::LUAJIT => code.push_back(SYMBOL(String::from("::continue::"))),
				ContinueMode::MOONSCRIPT => {
					code.push_back(ALTER {
						kind: DEFINE,
						names: vec![expression![SYMBOL(String::from("_continue"))]],
						values: vec![expression![SYMBOL(String::from("true"))]],
						line: end,
					});
					code = expression![
						VARIABLE {
							local: true,
							names: vec![String::from("_continue")],
							values: vec![expression![SYMBOL(String::from("false"))]],
							line: start
						},
						LOOP_UNTIL {
							condition: expression![SYMBOL(String::from("true"))],
							code: CodeBlock { start, code, end }
						},
						IF_STATEMENT {
							condition: expression![
								SYMBOL(String::from("not ")),
								SYMBOL(String::from("_continue"))
							],
							code: CodeBlock {
								start: end,
								code: expression![BREAK_LOOP],
								end
							},
							next: None
						}
					]
				}
			}
		}
		Ok(CodeBlock { start, code, end })
	}

	fn build_identifier_list(&mut self) -> Result<Vec<String>, String> {
		let mut idents: Vec<String> = Vec::new();
		while {
			let t = self.assert_advance(IDENTIFIER, "<name>")?;
			idents.push(t.lexeme());
			self.advance_if(COMMA)
		} {}
		Ok(idents)
	}

	fn build_function_args(&mut self) -> Result</*ArgsAndTypes*/FunctionArgs, String> {
		let mut args = FunctionArgs::new();
		/*let mut types: Option<Vec<(String, LuaType)>> = if self.locals.is_some() {
			Some(Vec::new())
		} else {
			None
		};*/
		while {
			let name = {
				let t = self.advance();
				match t.kind() {
					IDENTIFIER => t,
					THREEDOTS => {
						self.assert_compare(ROUND_BRACKET_CLOSED, ")")?;
						t
					}
					_ => return Err(self.expected("<name>", &t.lexeme(), t.line())),
				}
			};
			/*if let Some(types) = &mut types {
				types.push((
					name.lexeme(),
					if name.kind() == THREEDOTS {
						LuaType::ANY
					} else {
						self.build_type()?
					},
				))
			}*/
			let t = self.advance();
			match t.kind() {
				COMMA => {
					args.push((name.lexeme(), None));
					true
				}
				DEFINE => {
					let default = self.build_expression(None)?;
					args.push((name.lexeme(), Some((default, name.line()))));
					let notended = self.peek(0).kind() != CURLY_BRACKET_OPEN;
					if notended {
						match self.look_back(0).kind() {
							COMMA => {}
							ROUND_BRACKET_CLOSED => self.current -= 1,
							_ => {
								let t = self.peek(0);
								return Err(self.expected(")", &t.lexeme(), t.line()));
							}
						}
					}
					notended
				}
				ROUND_BRACKET_CLOSED => {
					args.push((name.lexeme(), None));
					false
				}
				_ => return Err(self.expected(")", &t.lexeme(), t.line())),
			}
		} {}
		Ok(/*(args, types)*/args)
	}

	fn build_elseif_chain(&mut self) -> Result<ComplexToken, String> {
		let condition = self.build_expression(Some((CURLY_BRACKET_OPEN, "{")))?;
		let code = self.build_code_block(/*self.locals.clone()*/)?;
		Ok(IF_STATEMENT {
			condition,
			code,
			next: {
				let t = self.advance();
				match t.kind() {
					ELSEIF => Some(Box::new(self.build_elseif_chain()?)),
					ELSE => Some(Box::new(DO_BLOCK(
						self.build_code_block(/*self.locals.clone()*/)?,
					))),
					_ => {
						self.current -= 1;
						None
					}
				}
			},
		})
	}

	fn build_enums(&mut self, local: bool) -> Result<Expression, String> {
		self.current += 1;
		self.assert(CURLY_BRACKET_OPEN, "{")?;
		let mut enums = Expression::new();
		let mut n = 0i16;
		loop {
			if self.advance_if(CURLY_BRACKET_CLOSED) {
				break;
			}
			let name = self.assert_advance(IDENTIFIER, "<name>")?;
			let t = self.advance();
			let value = match t.kind() {
				CURLY_BRACKET_CLOSED => {
					self.current -= 1;
					n += 1;
					SYMBOL(n.to_string())
				}
				COMMA => {
					n += 1;
					SYMBOL(n.to_string())
				}
				DEFINE => {
					let t = self.advance();
					if t.kind() != NUMBER {
						return Err(self.error("Enums values should be a non-float number ranging from -32768 to 32767.", t.line()));
					}
					n = check!(t.lexeme().parse());
					self.advance_if(COMMA);
					SYMBOL(n.to_string())
				}
				_ => return Err(self.expected("}", &t.lexeme(), t.line())),
			};
			enums.push_back(VARIABLE {
				line: name.line(),
				local,
				names: vec![name.lexeme()],
				values: vec![expression![value]],
			});
		}
		/*if let Some(locals) = &mut self.locals {
			for r#enum in &enums {
				if let VARIABLE { names, .. } = r#enum {
					locals.insert(names[0].clone(), LuaType::NUMBER);
				}
			}
		}*/
		Ok(enums)
	}

	fn build_function(&mut self, local: bool) -> Result<ComplexToken, String> {
		self.current += 1;
		let t = self.assert_advance(IDENTIFIER, "<name>")?;
		let name = expression![SYMBOL(t.lexeme())];
		self.assert(ROUND_BRACKET_OPEN, "(")?;
		let /*(*/args/*, types)*/ = if !self.advance_if(ROUND_BRACKET_CLOSED) {
			self.build_function_args()?
		} else {
			/*(*/FunctionArgs::new()//, None)
		};
		let code = self.build_function_block(/*types*/)?;
		/*if self.locals.is_some() {
			self.add_variable(t.lexeme(), LuaType::NIL);
		}*/
		Ok(FUNCTION {
			local,
			name,
			args,
			code,
		})
	}
/*
	fn add_variable(&mut self, name: String, luatype: LuaType) {
		if let Some(locals) = &mut self.locals {
			locals.insert(name, luatype);
		}
	}

	fn build_type(&mut self) -> Result<LuaType, String> {
		if self.advance_if(COLON) {
			Ok(LuaType::ANY) //PLACEHOLDER
		} else {
			Ok(LuaType::NIL)
		}
	}
*/
	fn build_variable(&mut self) -> Result</*(*/String/*, LuaType)*/, String> {
		let name = self.assert_advance(IDENTIFIER, "<name>")?.lexeme();
		/*if self.locals.is_some() {
			let luatype = self.build_type()?;
			self.add_variable(name.to_string(), luatype.clone());
			Ok((name, luatype))
		} else {*/
			Ok(/*(*/name/*, LuaType::ANY)*/)
		//}
	}

	fn build_variables(&mut self, local: bool, line: usize) -> Result<ComplexToken, String> {
		let mut names: Vec<String> = Vec::new();
		loop {
			let /*(*/pname/* , _)*/ = self.build_variable()?;
			names.push(pname);
			if !self.compare(COMMA) {
				self.advance_if(SEMICOLON);
				break;
			}
			self.current += 1;
		}
		let check = self.advance();
		let areinit = check.kind() == DEFINE;
		let values: Vec<Expression> = if !areinit {
			if local {
				Vec::new()
			} else {
				/*if let Some(_locals) = &self.locals {
					//println!("{:?}", locals);
				} else {
					self.warning("Defining external globals will not do anything if you don't have type checking enabled!", line)
				}*/
				self.current -= 1;
				return Ok(SYMBOL(String::new()));
			}
		} else {
			self.find_expressions(COMMA, None)?
		};
		self.current -= 1;
		Ok(VARIABLE {
			local,
			names,
			values,
			line,
		})
	}

	fn compile_static(&mut self, expr: Expression) {
		let code = compile_tokens(0, expr);
		self.statics += &(code + "\n");
	}

	fn build_match_case(
		&mut self,
		pexpr: Option<Expression>,
		func: &impl Fn(&mut ParserInfo/*, LocalsList*/) -> Result<CodeBlock, String>,
	) -> Result<MatchCase, String> {
		let mut conditions: Vec<Expression> = Vec::new();
		let mut current = Expression::new();
		let (expr, extraif) = match pexpr {
			Some(expr) => (expr, None),
			None => {
				self.current += 1;
				(
					self.build_expression(Some((IF, "if")))?,
					Some(self.build_expression(Some((ARROW, "=>")))?),
				)
			}
		};
		for ctoken in expr {
			match ctoken {
				SYMBOL(lexeme) if lexeme == " or " => {
					conditions.push(current.clone());
					current.clear();
				}
				_ => current.push_back(ctoken),
			}
		}
		if !current.is_empty() {
			conditions.push(current);
		}
		Ok((conditions, extraif, func(self/*, self.locals.clone()*/)?))
	}

	fn build_match_block(
		&mut self,
		name: String,
		func: &impl Fn(&mut ParserInfo/*, LocalsList*/) -> Result<CodeBlock, String>,
	) -> Result<ComplexToken, String> {
		let line = self.peek(0).line();
		let value = self.build_expression(Some((CURLY_BRACKET_OPEN, "{")))?;
		let mut branches: Vec<MatchCase> = Vec::new();
		while {
			if self.advance_if(DEFAULT) {
				let t = self.advance();
				match t.kind() {
					ARROW => {
						if branches.is_empty() {
							return Err(self.error(
								"The default case (with no extra if) of a match block must be the last case, not the first",
								t.line()));
						}
						branches.push((Vec::new(), None, func(self/*, self.locals.clone()*/)?));
						self.assert(CURLY_BRACKET_CLOSED, "}")?;
						false
					}
					IF => {
						let extraif = self.build_expression(Some((ARROW, "=>")))?;
						branches.push((
							Vec::new(),
							Some(extraif),
							func(self/*, self.locals.clone()*/)?,
						));
						!self.advance_if(CURLY_BRACKET_CLOSED)
					}
					_ => return Err(self.expected("=>", &t.lexeme(), t.line())),
				}
			} else {
				let (testexpr, reached) = self.test(|i| i.build_expression(Some((ARROW, "=>"))));
				branches.push(match testexpr {
					Err(msg) if msg == "Expected '=>', got 'if'" => {
						self.build_match_case(None, func)?
					}
					Ok(expr) => {
						self.current = reached;
						self.build_match_case(Some(expr), func)?
					}
					Err(msg) => return Err(self.error(msg, self.testing.unwrap())),
				});
				!self.advance_if(CURLY_BRACKET_CLOSED)
			}
		} {}
		Ok(MATCH_BLOCK {
			name,
			value,
			branches,
			line,
		})
	}

	fn parse_token_local_global(&mut self, t: &BorrowedToken) -> Result<(), String> {
		let local = t.kind() == LOCAL;
		match self.peek(0).kind() {
			FN => {
				let function = self.build_function(local)?;
				self.expr.push_back(function);
			}
			ENUM => {
				let enums = &mut self.build_enums(local)?;
				self.expr.append(enums);
			}
			_ => {
				let vars = self.build_variables(local, t.line())?;
				self.expr.push_back(vars);
			}
		}

		Ok(())
	}

	fn parse_token_static(&mut self, t: &BorrowedToken) -> Result<(), String> {
		match self.peek(0).kind() {
			FN => {
				let function = expression![self.build_function(true)?];
				self.compile_static(function);
			}
			ENUM => {
				let enums = self.build_enums(true)?;
				self.compile_static(enums);
			}
			_ => {
				let vars = expression![self.build_variables(true, t.line())?];
				self.compile_static(vars);
			}
		}

		Ok(())
	}

	fn parse_token_method(&mut self) -> Result<(), String> {
		let name = {
			let mut expr = Expression::new();
			loop {
				let t = self.advance();
				match t.kind() {
					IDENTIFIER => {
						let nt = self.peek(0);
						if nt.kind() == IDENTIFIER {
							return Err(self.unexpected(&nt.lexeme(), nt.line()));
						}
						expr.push_back(SYMBOL(t.lexeme()))
					}
					DOT => self.check_index(&t, &mut expr, ".")?,
					DOUBLE_COLON => {
						self.check_index(&t, &mut expr, ":")?;
						let t = self.peek(1);
						if t.kind() != ROUND_BRACKET_OPEN {
							return Err(self.expected("(", &t.lexeme(), t.line()));
						}
					}
					ROUND_BRACKET_OPEN => break,
					_ => return Err(self.expected("(", &t.lexeme(), t.line())),
				}
			}
			expr
		};
		let /*(*/args/*, types)*/ = if !self.advance_if(ROUND_BRACKET_CLOSED) {
			self.build_function_args()?
		} else {
			/*(*/FunctionArgs::new()//, None)
		};
		let code = self.build_function_block(/*types*/)?;
		//ADD FUNCTION FOR ADDING VALUES INSIDE TABLES MAYBE?
		self.expr.push_back(FUNCTION {
			local: false,
			name,
			args,
			code,
		});

		Ok(())
	}

	fn parse_token_identifier(&mut self, t: &BorrowedToken) -> Result<(), String> {
		let testexpr = self.test(|i| i.build_name()).0;
		if let Err(msg) = testexpr {
			return match msg.as_str() {
				"You can't call functions here"
				| "Unexpected token '?.'"
				| "Unexpected token '?['" => {
					let expr = &mut self.build_expression(None)?;
					self.expr.append(expr);
					self.current -= 1;
					Ok(())
				}
				_ => Err(self.error(msg, self.testing.unwrap())),
			};
		}
		self.current += 1;
		let mut names: Vec<Expression> = Vec::new();
		while {
			names.push(self.build_name()?);
			self.current += 1;
			self.look_back(1).kind() == COMMA
		} {}
		self.current -= 1;
		let checkt = self.look_back(0);
		let check = checkt.kind() as u8;
		if check < DEFINE as u8 || check > MODULATE as u8 {
			return Err(self.expected("=", &checkt.lexeme(), checkt.line()));
		}
		let values: Vec<Expression> = self.find_expressions(COMMA, None)?;
		self.expr.push_back(ALTER {
			kind: checkt.kind(),
			line: t.line(),
			names,
			values,
		});
		self.current -= 1;

		Ok(())
	}

	fn parse_token_round_bracket_open(&mut self) -> Result<(), String> {
		let expr = self.build_expression(Some((ROUND_BRACKET_CLOSED, ")")))?;
		self.expr.push_back(EXPR(expr));
		self.current += 1;
		let call = self.build_identifier()?;
		self.expr.push_back(call);
		self.current += 1;
		self.advance_if(SEMICOLON);

		Ok(())
	}

	fn parse_token_curly_bracket_open(&mut self) -> Result<(), String> {
		self.current -= 1;
		let block = self.build_code_block(/*self.locals.clone()*/)?;
		self.expr.push_back(DO_BLOCK(block));

		Ok(())
	}

	fn parse_token_if(&mut self) -> Result<(), String> {
		let ctoken = self.build_elseif_chain()?;
		self.expr.push_back(ctoken);

		Ok(())
	}

	fn parse_token_match(&mut self) -> Result<(), String> {
		let ctoken =
			self.build_match_block(String::from("_match"), &ParserInfo::build_code_block)?;
		self.expr.push_back(ctoken);

		Ok(())
	}

	fn parse_token_while(&mut self) -> Result<(), String> {
		let condition = self.build_expression(Some((CURLY_BRACKET_OPEN, "{")))?;
		let code = self.build_loop_block()?;
		self.expr.push_back(WHILE_LOOP { condition, code });

		Ok(())
	}

	fn parse_token_until(&mut self) -> Result<(), String> {
		let mut condition = self.build_expression(Some((CURLY_BRACKET_OPEN, "{")))?;
		condition.push_front(SYMBOL(String::from("not (")));
		condition.push_back(SYMBOL(String::from(")")));
		let code = self.build_loop_block()?;
		self.expr.push_back(WHILE_LOOP { condition, code });

		Ok(())
	}

	fn parse_token_loop(&mut self) -> Result<(), String> {
		let code = self.build_loop_block()?;
		if self.peek(0).kind() == UNTIL {
			self.current += 1;
			let condition = self.build_expression(None)?;
			self.current -= 1;
			self.expr.push_back(LOOP_UNTIL { condition, code })
		} else {
			self.expr.push_back(WHILE_LOOP {
				condition: expression![SYMBOL(String::from("true"))],
				code,
			})
		}

		Ok(())
	}

	fn parse_token_for(&mut self) -> Result<(), String> {
		if self.peek(1).kind() == DEFINE {
			let iterator = self.assert_advance(IDENTIFIER, "<name>")?.lexeme();
			self.current += 1;
			let start = self.build_expression(Some((COMMA, ",")))?;
			let end = self.build_expression(None)?;
			self.current -= 1;
			let t = self.advance();
			let alter = match t.kind() {
				CURLY_BRACKET_OPEN => {
					self.current -= 1;
					expression![SYMBOL(String::from("1"))]
				}
				COMMA => self.build_expression(Some((CURLY_BRACKET_OPEN, "{")))?,
				_ => return Err(self.expected(",", &t.lexeme(), t.line())),
			};
			let code = self.build_loop_block()?;
			self.expr.push_back(FOR_LOOP {
				iterator,
				start,
				end,
				alter,
				code,
			})
		} else {
			let iterators = self.build_identifier_list()?;
			let expr = match self.advance().kind() {
				OF => {
					let mut expr = expression![SYMBOL(String::from("pairs("))];
					expr.append(&mut self.build_expression(Some((CURLY_BRACKET_OPEN, "{")))?);
					expr.push_back(SYMBOL(String::from(")")));
					expr
				}
				IN => {
					let mut expr = expression![SYMBOL(String::from("ipairs("))];
					expr.append(&mut self.build_expression(Some((CURLY_BRACKET_OPEN, "{")))?);
					expr.push_back(SYMBOL(String::from(")")));
					expr
				}
				WITH => self.build_expression(Some((CURLY_BRACKET_OPEN, "{")))?,
				_ => {
					let t = self.peek(0);
					return Err(self.expected("of', 'in' or 'with", &t.lexeme(), t.line()));
				}
			};
			let code = self.build_loop_block()?;
			self.expr.push_back(FOR_FUNC_LOOP {
				iterators,
				expr,
				code,
			});
		}

		Ok(())
	}

	fn parse_token_continue(&mut self) -> Result<(), String> {
		self.expr.push_back(CONTINUE_LOOP);
		self.advance_if(SEMICOLON);

		Ok(())
	}

	fn parse_token_break(&mut self) -> Result<(), String> {
		self.expr.push_back(BREAK_LOOP);
		self.advance_if(SEMICOLON);

		Ok(())
	}

	fn parse_token_return(&mut self) -> Result<(), String> {
		let expr = if self.ended() || self.advance_if(SEMICOLON) {
			None
		} else {
			Some(self.find_expressions(COMMA, None)?)
		};
		self.expr.push_back(RETURN_EXPR(expr));

		Ok(())
	}

	fn parse_token_try(&mut self) -> Result<(), String> {
		let totry = self.build_code_block(/*self.locals.clone()*/)?;
		let error: Option<String>;
		let catch = if self.advance_if(CATCH) {
			let t = self.advance();
			if t.kind() == IDENTIFIER {
				error = Some(t.lexeme());
			} else {
				error = None;
				self.current -= 1;
			}
			Some(self.build_code_block(/*self.locals.clone()*/)?)
		} else {
			error = None;
			None
		};
		self.expr.push_back(TRY_CATCH {
			totry,
			error,
			catch,
		});

		Ok(())
	}

	fn parse_token_macro(&mut self) -> Result<(), String> {
		let name = self.assert_advance(IDENTIFIER, "<name>")?.lexeme();
		let code = self.build_expression(None)?;
		self.current -= 1;
		self.macros.insert(name, code);
		Ok(())
	}

	fn parse_token_fn_enum(&mut self, t: &BorrowedToken) -> Result<(), String> {
		Err(self.error(
			format!(
				"'{}' must have 'local', 'global' or 'static' beforehand",
				t.lexeme()
			),
			t.line(),
		))
	}
}

pub fn parse_tokens(
	tokens: Vec<Token>,
	//locals: Option<HashMap<String, LuaType>>,
	filename: String,
) -> Result<Expression, String> {
	let mut i = ParserInfo::new(tokens/*, locals*/, filename);
	while !i.ended() {
		let t = i.advance();
		match t.kind() {
			LOCAL | GLOBAL => i.parse_token_local_global(&t)?,
			STATIC => i.parse_token_static(&t)?,
			METHOD => i.parse_token_method()?,
			IDENTIFIER => i.parse_token_identifier(&t)?,
			ROUND_BRACKET_OPEN => i.parse_token_round_bracket_open()?,
			CURLY_BRACKET_OPEN => i.parse_token_curly_bracket_open()?,
			IF => i.parse_token_if()?,
			MATCH => i.parse_token_match()?,
			WHILE => i.parse_token_while()?,
			UNTIL => i.parse_token_until()?,
			LOOP => i.parse_token_loop()?,
			FOR => i.parse_token_for()?,
			CONTINUE => i.parse_token_continue()?,
			BREAK => i.parse_token_break()?,
			RETURN => i.parse_token_return()?,
			TRY => i.parse_token_try()?,
			MACRO => i.parse_token_macro()?,
			FN | ENUM => i.parse_token_fn_enum(&t)?,
			EOF => break,
			_ => return Err(i.expected("<end>", &t.lexeme(), t.line())),
		}
	}

	if !i.statics.is_empty() {
		let debug = flag!(env_debug);
		let output = ENV_DATA
			.write()
			.expect("Can't lock env_data")
			.output_code()
			.to_string();
		ENV_DATA
			.write()
			.expect("Can't lock env_data")
			.rewrite_output_code(
				if debug {
					format!("--statics defined in \"{}\":\n{}\n", i.filename, i.statics)
				} else {
					i.statics
				} + &output,
			);
	}

	//println!("LOCALS = {:#?}", i.locals);

	Ok(i.expr)
}<|MERGE_RESOLUTION|>--- conflicted
+++ resolved
@@ -5,16 +5,8 @@
 use crate::scanner::TokenType::*;
 use crate::scanner::TokenType::{COMMA, CURLY_BRACKET_CLOSED, DEFINE, ROUND_BRACKET_CLOSED};
 use crate::{check, compiler::compile_tokens, flag, scanner::Token, scanner::TokenType, ENV_DATA};
-<<<<<<< HEAD
 use hashbrown::HashMap;
-use std::{cmp, collections::LinkedList, slice::Iter};
-=======
-use std::{
-	cmp,
-	collections::{HashMap, LinkedList},
-	//slice::Iter,
-};
->>>>>>> 65f4ba48
+use std::{cmp, collections::LinkedList};
 
 macro_rules! expression {
 	($($x: expr),*) => {
@@ -198,13 +190,8 @@
 			testing: None,
 			localid: 0,
 			statics: String::new(),
-<<<<<<< HEAD
 			macros: HashMap::default(),
-			locals,
-=======
-			macros: HashMap::new(),
-			//locals,
->>>>>>> 65f4ba48
+			// locals,
 		}
 	}
 
@@ -595,11 +582,7 @@
 	) -> Result<(), String> {
 		self.check_operator(&t, notable, true)?;
 		if let Some(bit) = flag!(env_jitbit) {
-<<<<<<< HEAD
-			self.build_function_op(t, expr, format!("{bit}.{fname}"), end)?
-=======
-			self.build_function_op(t, expr, format!("{}.{}", bit, fname), end, notable)?
->>>>>>> 65f4ba48
+			self.build_function_op(t, expr, format!("{bit}.{fname}", bit, fname), end, notable)?
 		} else {
 			expr.push_back(SYMBOL(t.lexeme()))
 		}
