#![allow(non_camel_case_types)]

use self::ComplexToken::*;
use crate::compiler::Compiler;
use crate::env::{ContinueMode, Options};
use crate::scanner::TokenType::*;
use crate::scanner::{Token, TokenType};
use crate::{check, format_clue};
use ahash::AHashMap;
use std::{
	cmp,
	collections::{LinkedList, VecDeque},
};

macro_rules! expression {
	($($x: expr),*) => {
		{
			let mut expr = Expression::new();
			$(expr.push_back($x);)*
			expr
		}
	};
}

macro_rules! vecdeque {
	($($x: expr),*) => {
		{
			let mut expr = VecDeque::new();
			$(expr.push_back($x);)*
			expr
		}
	};
}

pub type Expression = LinkedList<ComplexToken>;
pub type FunctionArgs = Vec<(String, Option<(Expression, usize)>)>;
//pub type LocalsList = Option<AHashMap<String, LuaType>>;
//pub type ArgsAndTypes = (FunctionArgs, Option<Vec<(String, LuaType)>>);
type OptionalEnd = Option<(TokenType, &'static str)>;
type MatchCase = (Vec<Expression>, Option<Expression>, CodeBlock);

#[derive(Debug, Clone, PartialEq)]
pub enum ComplexToken {
	VARIABLE {
		local: bool,
		names: Vec<String>,
		values: Vec<Expression>,
		line: usize,
	},

	ALTER {
		kind: TokenType,
		names: VecDeque<Expression>,
		values: Vec<Expression>,
		line: usize,
	},

	TABLE {
		values: Vec<(Option<Expression>, Expression, usize)>,
		metas: Vec<(String, Expression, usize)>,
		metatable: Option<String>,
	},

	FUNCTION {
		local: bool,
		name: Expression,
		args: FunctionArgs,
		code: CodeBlock,
	},

	LAMBDA {
		args: FunctionArgs,
		code: CodeBlock,
	},

	IF_STATEMENT {
		condition: Expression,
		code: CodeBlock,
		next: Option<Box<ComplexToken>>,
	},

	MATCH_BLOCK {
		name: String,
		value: Expression,
		branches: Vec<MatchCase>,
		line: usize,
	},

	WHILE_LOOP {
		condition: Expression,
		code: CodeBlock,
	},

	LOOP_UNTIL {
		condition: Expression,
		code: CodeBlock,
	},

	FOR_LOOP {
		iterator: String,
		start: Expression,
		end: Expression,
		alter: Expression,
		code: CodeBlock,
	},

	FOR_FUNC_LOOP {
		iterators: Vec<String>,
		expr: Expression,
		code: CodeBlock,
	},

	TRY_CATCH {
		totry: CodeBlock,
		catch: Option<CodeBlock>,
		error: Option<String>,
	},

	IDENT {
		expr: Expression,
		line: usize,
	},

	MACRO_CALL {
		expr: Expression,
		args: Vec<Expression>,
	},

	SYMBOL(String),
	CALL(Vec<Expression>),
	EXPR(Expression),
	DO_BLOCK(CodeBlock),
	RETURN_EXPR(Option<Vec<Expression>>),
	CONTINUE_LOOP,
	BREAK_LOOP,
}

#[derive(Clone, Debug, PartialEq)]
pub struct CodeBlock {
	pub start: usize,
	pub code: Expression,
	pub end: usize,
}

struct BorrowedToken {
	token: *const Token,
}

impl BorrowedToken {
	fn new(token: *const Token) -> BorrowedToken {
		BorrowedToken { token }
	}

	fn token(&self) -> &Token {
		unsafe { &(*self.token) }
	}

	fn kind(&self) -> TokenType {
		self.token().kind
	}

	fn lexeme(&self) -> String {
		self.token().lexeme.clone()
	}

	fn line(&self) -> usize {
		self.token().line
	}

	fn into_owned(self) -> Token {
		self.token().to_owned()
	}
}
/*
#[derive(Clone, PartialEq, Eq, Debug)]
pub enum LuaType {
	ANY,
	NIL,
	NUMBER,
}
*/
struct ParserInfo<'a> {
	options: &'a Options,
	current: usize,
	size: usize,
	tokens: Vec<Token>,
	filename: String,
	expr: Expression,
	testing: Option<usize>,
	internal_var_id: u8,
	statics: String,
	macros: AHashMap<String, Expression>,
	compiler: Compiler<'a>,
	//locals: LocalsList,
}

impl<'a> ParserInfo<'a> {
	fn new(
		tokens: Vec<Token>, /*, locals: LocalsList*/
		filename: String,
		options: &'a Options,
	) -> ParserInfo<'a> {
		ParserInfo {
			current: 0,
			size: tokens.len() - 1,
			tokens,
			filename,
			expr: Expression::new(),
			testing: None,
			internal_var_id: 0,
			statics: String::new(),
			macros: AHashMap::default(),
			compiler: Compiler::new(options),
			options,
			// locals,
		}
	}

	fn test<T>(&mut self, func: impl FnOnce(&mut ParserInfo) -> T) -> (T, usize) {
		let start = self.current - 1;
		self.testing = Some(0);
		let result = func(self);
		self.testing = match self.testing {
			Some(line) if line > 0 => self.testing,
			_ => None,
		};
		let reached = self.current;
		self.current = start;
		(result, reached)
	}
	/*
		fn warning(&self, msg: impl Into<String>, line: usize) {
			println!(
				"Warning in file \"{}\" at line {}!\nWarning: \"{}\"",
				self.filename,
				line,
				msg.into()
			);
		}
	*/
	fn error(&mut self, msg: impl Into<String>, line: usize) -> String {
		if let Some(0) = self.testing {
			self.testing = Some(line);
		} else {
			println!("Error in file \"{}\" at line {line}!", self.filename);
		}
		msg.into()
	}

	fn expected(&mut self, expected: &str, got: &str, line: usize) -> String {
		self.error(
			format_clue!("Expected '", expected, "', got '", got, "'"),
			line,
		)
	}

	fn expected_before(&mut self, expected: &str, before: &str, line: usize) -> String {
		self.error(
			format_clue!("Expected '", expected, "' before '", before, "'"),
			line,
		)
	}

	fn unexpected(&mut self, str: &str, line: usize) -> String {
		self.error(format_clue!("Unexpected token '", str, "'"), line)
	}

	fn ended(&self) -> bool {
		self.current >= self.size
	}

	fn at(&self, pos: usize) -> BorrowedToken {
		BorrowedToken::new(&self.tokens[cmp::min(pos, self.size)])
	}

	fn advance(&mut self) -> BorrowedToken {
		self.current += 1;
		self.look_back(0)
	}

	fn peek(&self, pos: usize) -> BorrowedToken {
		let pos: usize = self.current + pos;
		self.at(pos)
	}

	fn look_back(&self, pos: usize) -> BorrowedToken {
		let pos: usize = self.current - pos - 1;
		self.at(pos)
	}

	fn compare(&self, expected: TokenType) -> bool {
		if self.ended() {
			return false;
		}
		if self.peek(0).kind() != expected {
			return false;
		}
		true
	}

	fn advance_if(&mut self, expected: TokenType) -> bool {
		if self.ended() {
			return false;
		}
		if self.peek(0).kind() != expected {
			return false;
		}
		self.current += 1;
		true
	}

	fn assert_advance(
		&mut self,
		expected: TokenType,
		error: &str,
	) -> Result<BorrowedToken, String> {
		let t = self.advance();
		if t.kind() != expected {
			return Err(self.expected(error, &t.lexeme(), t.line()));
		}
		Ok(t)
	}

	fn assert_compare(&mut self, expected: TokenType, error: &str) -> Result<(), String> {
		if !self.compare(expected) {
			let t = self.peek(0);
			return Err(self.expected(error, &t.lexeme(), t.line()));
		}
		Ok(())
	}

	fn assert_end<T>(
		&mut self,
		tocheck: &BorrowedToken,
		end: OptionalEnd,
		iftrue: T,
	) -> Result<T, String> {
		if let Some((kind, lexeme)) = end {
			if tocheck.kind() != kind {
				return Err(self.expected(lexeme, &tocheck.lexeme(), tocheck.line()));
			}
		}
		Ok(iftrue)
	}

	fn assert(&mut self, expected: TokenType, error: &str) -> Result<(), String> {
		if !self.advance_if(expected) {
			let t = self.peek(0);
			return Err(self.expected(error, &t.lexeme(), t.line()));
		}
		Ok(())
	}
	/*
		fn assert_variable(&mut self, mut variable: Iter<ComplexToken>) -> Result<LuaType, String> {
			let mut scope: &LocalsList = &self.locals;
			let mut luatype = LuaType::NIL;
			while let Some(locals) = scope {
				if let Some(t) = variable.next() {
					// TODO
				} else {
					break;
				}
			}
			Ok(luatype)
		}
	*/

	fn get_next_internal_var(&mut self) -> String {
		self.internal_var_id += 1;
		format_clue!("_internal", self.internal_var_id.to_string())
	}

	fn build_call(&mut self) -> Result<Vec<Expression>, String> {
		let args: Vec<Expression> = if self.advance_if(ROUND_BRACKET_CLOSED) {
			Vec::new()
		} else {
			self.find_expressions(Some((ROUND_BRACKET_CLOSED, ")")))?
		};
		Ok(args)
	}

	fn find_expressions(
		&mut self,
		end: OptionalEnd,
	) -> Result<Vec<Expression>, String> {
		let mut exprs: Vec<Expression> = Vec::new();
		loop {
			let expr = self.build_expression(None)?;
			let t = self.look_back(0);
			exprs.push(expr);
			if t.kind() != COMMA {
				return self.assert_end(&t, end, exprs);
			}
		}
	}

	fn build_table(&mut self) -> Result<ComplexToken, String> {
		let mut values: Vec<(Option<Expression>, Expression, usize)> = Vec::new();
		let mut metas: Vec<(String, Expression, usize)> = Vec::new();
		let mut metatable: Option<String> = None;
		while !self.advance_if(CURLY_BRACKET_CLOSED) {
			let start = self.current;
			let mut qscope = 1u8;
			let mut iskey = false;
			while match self.peek(0).kind() {
				CURLY_BRACKET_OPEN => {
					qscope += 1;
					true
				}
				CURLY_BRACKET_CLOSED => {
					qscope -= 1;
					qscope > 1
				}
				COMMA => qscope != 1,
				DEFINE if qscope == 1 => {
					iskey = true;
					false
				}
				META if self.peek(1).kind() == WITH => {
					iskey = true;
					true
				}
				EOF => return Err(self.expected_before("}", "<end>", self.peek(0).line())),
				_ => true,
			} {
				self.current += 1;
			}
			self.current = start;
			if !iskey {
				values.push((None, self.build_expression(None)?, self.at(start).line()));
				self.current -= 1;
				self.advance_if(COMMA);
				continue;
			}
			let name: Result<Expression, String>;
			let pn = self.advance();
			match pn.kind() {
				IDENTIFIER => {
					name = Ok(expression![SYMBOL(pn.lexeme())]);
				}
				SQUARE_BRACKET_OPEN => {
					let mut qscope = 1u8;
					let start = self.current;
					while match self.advance().kind() {
						SQUARE_BRACKET_OPEN => {
							qscope += 1;
							true
						}
						SQUARE_BRACKET_CLOSED => {
							qscope -= 1;
							!matches!(qscope, 0)
						}
						EOF => return Err(self.expected_before("]", "<end>", self.peek(0).line())),
						_ => true,
					} {}
					self.current = start;
					name = Ok(self.build_name()?);
					self.current -= 1;
				}
				META => {
					if self.advance_if(WITH) {
						if !metas.is_empty() {
							return Err(self.error(
								"An external metatable cannot be used if the table already set its own metamethods",
								pn.line()
							));
						}
						metatable = Some(self.assert_advance(IDENTIFIER, "<name>")?.lexeme());
						self.advance_if(COMMA);
						continue;
					} else {
						if metatable.is_some() {
							return Err(self.error(
								"Metamethods cannot be set if the table already ueses an external metatable",
								pn.line()
							));
						}
						name = Err(String::from(match self.advance().lexeme().as_ref() {
							"index" => "__index",
							"newindex" => "__newindex",
							"mode" => "__mode",
							"call" => "__call",
							"metatable" => "__metatable",
							"tostring" => "__tostring",
							"len" => "__len",
							"pairs" => "__pairs",
							"ipairs" => "__ipairs",
							"gc" => "__gc",
							"name" => "__name",
							"close" => "__close",
							"unm" | "unary" => "__unm",
							"add" | "+" => "__add",
							"sub" | "-" => "__sub",
							"mul" | "*" => "__mul",
							"div" | "/" => "__div",
							"mod" | "%" => "__mod",
							"pow" | "^" => "__pow",
							"concat" | ".." => "__concat",
							"eq" | "equal" | "==" => "__eq",
							"lt" | "less_than" | "<" => "__lt",
							"le" | "less_than_equal" | "<=" => "__le",
							_ => {
								let t = self.peek(0);
								return Err(self.expected("<meta name>", &t.lexeme(), t.line()));
							}
						}))
					}
				}
				_ => return Err(self.expected("<name>", &pn.lexeme(), pn.line())),
			}
			if !self.advance_if(DEFINE) {
				let t = self.peek(0);
				return Err(self.expected("=", &t.lexeme(), t.line()));
			}
			let start = self.current;
			let mut cscope = 0u8;
			while match self.peek(0).kind() {
				COMMA | CURLY_BRACKET_CLOSED => cscope != 0,
				ROUND_BRACKET_OPEN => {
					cscope += 1;
					true
				}
				ROUND_BRACKET_CLOSED => {
					if cscope == 0 {
						return Err(self.expected_before("(", ")", self.peek(0).line()));
					}
					cscope -= 1;
					true
				}
				EOF => return Err(self.expected_before("}", "<end>", self.peek(0).line())),
				_ => true,
			} {
				self.current += 1;
			}
			self.current = start;
			match name {
				Ok(n) => values.push((Some(n), self.build_expression(None)?, pn.line())),
				Err(n) => metas.push((n, self.build_expression(None)?, pn.line())),
			}
			self.current -= 1;
			self.advance_if(COMMA);
		}
		Ok(TABLE {
			values,
			metas,
			metatable,
		})
	}

	fn check_operator(
		&mut self,
		t: &BorrowedToken,
		notable: &mut bool,
		checkback: bool,
	) -> Result<(), String> {
		if match self.peek(0).kind() {
			NUMBER | IDENTIFIER | STRING | SAFE_EXPRESSION | TRUE | FALSE | MINUS | BIT_NOT
			| NIL | NOT | HASHTAG | ROUND_BRACKET_OPEN | AT | THREEDOTS | MATCH => false,
			CURLY_BRACKET_OPEN => {
				*notable = false;
				false
			}
			_ => true,
		} {
			return Err(self.error(
				format!("Operator '{}' has invalid right hand token", t.lexeme()),
				t.line(),
			));
		}
		if checkback
			&& !matches!(
				self.look_back(1).kind(),
				NUMBER
					| IDENTIFIER | STRING
					| TRUE | FALSE | NIL | ROUND_BRACKET_CLOSED
					| SQUARE_BRACKET_CLOSED
					| THREEDOTS | CURLY_BRACKET_CLOSED
			) {
			return Err(self.error(
				format!("Operator '{}' has invalid left hand token", t.lexeme()),
				t.line(),
			));
		}
		Ok(())
	}

	fn build_function_op(
		&mut self,
		t: &BorrowedToken,
		expr: &mut Expression,
		fname: impl Into<String>,
		end: OptionalEnd,
		notable: &mut bool,
	) -> Result<(), String> {
		self.check_operator(t, notable, true)?;
		let mut arg1 = Expression::new();
		arg1.append(expr);
		let arg2 = self.build_expression(end)?;
		expr.push_back(SYMBOL(fname.into()));
		expr.push_back(CALL(vec![arg1, arg2]));
		self.current -= 1;
		Ok(())
	}

	fn build_bitwise_op(
		&mut self,
		t: &BorrowedToken,
		expr: &mut Expression,
		fname: &str,
		end: OptionalEnd,
		notable: &mut bool,
	) -> Result<(), String> {
		self.check_operator(t, notable, true)?;
		if let Some(bit) = &self.options.env_jitbit {
			self.build_function_op(t, expr, format!("{bit}.{fname}"), end, notable)?
		} else {
			expr.push_back(SYMBOL(t.lexeme()))
		}
		Ok(())
	}

	fn check_index(
		&mut self,
		t: &BorrowedToken,
		expr: &mut Expression,
		lexeme: &str,
	) -> Result<(), String> {
		if !self.compare(IDENTIFIER)
			|| matches!(self.look_back(0).kind(), IDENTIFIER | SQUARE_BRACKET_CLOSED)
		{
			return Err(self.error(
				format!("'{}' should be used only when indexing", t.lexeme()),
				self.peek(0).line(),
			));
		}
		expr.push_back(SYMBOL(lexeme.to_string()));
		Ok(())
	}

	fn check_val(&mut self) -> bool {
		match self.peek(0).kind() {
			NUMBER | IDENTIFIER | STRING | SAFE_EXPRESSION | TRUE | BIT_NOT | FALSE | NIL | NOT
			| HASHTAG | CURLY_BRACKET_OPEN | THREEDOTS | MATCH => {
				self.current += 1;
				true
			}
			_ => false,
		}
	}

	fn build_expression(&mut self, end: OptionalEnd) -> Result<Expression, String> {
		let mut expr = Expression::new();
		let notable = &mut true;
		let start = self.current;
		let last = loop {
			let t = self.advance();
			match t.kind() {
				IDENTIFIER => {
					let fname = self.build_identifier()?;
					self.current -= 1;
					expr.push_back(fname);
					if self.check_val() {
						break t;
					}
				}
				AT => {
					let name = self.assert_advance(IDENTIFIER, "<name>")?.lexeme();
					let code = self.macros.get_mut(&name);
					let macroexpr = if let Some(macroexpr) = code {
						macroexpr.clone()
					} else {
						return Err(
							self.error(format!("The macro {name} is not defined"), t.line())
						);
					};
					let args = if self.advance_if(ROUND_BRACKET_OPEN) {
						self.build_call()?
					} else {
						Vec::new()
					};
					expr.push_back(MACRO_CALL {
						expr: macroexpr,
						args,
					});
					if self.check_val() {
						break t;
					}
				}
				CURLY_BRACKET_OPEN => {
					if let Some((kind, ..)) = end {
						if kind == CURLY_BRACKET_OPEN && *notable {
							break t;
						}
					}
					expr.push_back(self.build_table()?);
					*notable = true;
					if self.check_val() {
						break t;
					}
				}
				SQUARE_BRACKET_OPEN => {
<<<<<<< HEAD
					let (mut exprs, lines) =
						self.find_expressions(Some((SQUARE_BRACKET_CLOSED, "]")))?;
=======
					let mut exprs = self.find_expressions(Some((SQUARE_BRACKET_CLOSED, "]")))?;
>>>>>>> 2832f285
					let mut values: Vec<(Option<Expression>, Expression, usize)> = Vec::new();
					for (i, expr) in exprs.iter_mut().enumerate() {
						let key = expression![
							SYMBOL(String::from("[")),
							SYMBOL(i.to_string()),
							SYMBOL(String::from("]"))
						];
						let mut value = Expression::new();
						value.append(expr);
<<<<<<< HEAD
						values.push((Some(key), value, lines[i]));
=======
						values.push((Some(key), value, t.line()));
>>>>>>> 2832f285
					}
					expr.push_back(TABLE {
						values,
						metas: Vec::new(),
						metatable: None,
					});
					if self.check_val() {
						break t;
					}
				}
				PLUS | STAR | SLASH | PERCENTUAL | CARET | TWODOTS | EQUAL | BIGGER
				| BIGGER_EQUAL | SMALLER | SMALLER_EQUAL => {
					self.check_operator(&t, notable, true)?;
					expr.push_back(SYMBOL(t.lexeme()))
				}
				MINUS => {
					self.check_operator(&t, notable, false)?;
					expr.push_back(SYMBOL(if self.look_back(1).kind() == MINUS {
						format!(" {}", t.lexeme())
					} else {
						t.lexeme()
					}))
				}
				FLOOR_DIVISION => {
					self.build_function_op(&t, &mut expr, "math.floor", end, notable)?
				}
				BIT_AND => self.build_bitwise_op(&t, &mut expr, "band", end, notable)?,
				BIT_OR => self.build_bitwise_op(&t, &mut expr, "bor", end, notable)?,
				BIT_XOR => self.build_bitwise_op(&t, &mut expr, "bxor", end, notable)?,
				BIT_NOT => {
					self.check_operator(&t, notable, false)?;
					if let Some(bit) = self.options.env_jitbit.clone() {
						let arg = self.build_expression(end)?;
						expr.push_back(SYMBOL(bit.clone() + ".bnot"));
						expr.push_back(CALL(vec![arg]));
						self.current -= 1;
					} else {
						expr.push_back(SYMBOL(t.lexeme()))
					}
				}
				LEFT_SHIFT => self.build_bitwise_op(&t, &mut expr, "lshift", end, notable)?,
				RIGHT_SHIFT => self.build_bitwise_op(&t, &mut expr, "rshift", end, notable)?,
				NOT_EQUAL => {
					self.check_operator(&t, notable, true)?;
					expr.push_back(SYMBOL(String::from("~=")))
				}
				HASHTAG => {
					if !matches!(
						self.peek(0).kind(),
						IDENTIFIER | CURLY_BRACKET_OPEN | ROUND_BRACKET_OPEN
					) {
						let t = self.peek(0);
						return Err(self.expected("<table>", &t.lexeme(), t.line()));
					}
					expr.push_back(SYMBOL(String::from("#")))
				}
				/*SAFE_EXPRESSION => {
					self.assert(ROUND_BRACKET_OPEN, "(")?;
					self.current += 1;
					expr.push_back(PGET(self.build_identifier(true)?));
				}*/
				AND => {
					self.check_operator(&t, notable, true)?;
					expr.push_back(SYMBOL(String::from(" and ")))
				}
				OR => {
					self.check_operator(&t, notable, true)?;
					expr.push_back(SYMBOL(String::from(" or ")))
				}
				NOT => {
					self.check_operator(&t, notable, false)?;
					expr.push_back(SYMBOL(String::from("not ")))
				}
				MATCH => {
					let name = self.get_next_internal_var();
					let ident = SYMBOL(name.clone());
					let ctoken = self.build_match_block(name, &|i /*, _*/| {
						let start = i.peek(0).line();
						let expr = i.build_expression(None)?;
						let end = i.look_back(1).line();
						if matches!(i.look_back(0).kind(), CURLY_BRACKET_CLOSED | DEFAULT) {
							i.current -= 1
						}
						Ok(CodeBlock {
							code: expression![ALTER {
								kind: DEFINE,
								names: vecdeque![expression![ident.clone()]],
								values: vec![expr],
								line: end
							}],
							start,
							end,
						})
					})?;
					self.expr.push_back(ctoken);
					expr.push_back(ident);
					if self.check_val() {
						break t;
					}
				}
				COALESCE => {
					let mut leftexpr = Expression::new();
					leftexpr.append(&mut expr);
					let rightexpr = self.build_expression(end)?;
					self.current -= 1;
					let name = self.get_next_internal_var();
					self.expr.push_back(VARIABLE {
						line: self.at(start).line(),
						local: true,
						names: vec![name.clone()],
						values: vec![leftexpr],
					});
					let name = SYMBOL(name);
					self.expr.push_back(IF_STATEMENT {
						condition: expression![name.clone(), SYMBOL(String::from(" == nil"))],
						code: CodeBlock {
							start: t.line(),
							code: expression![ALTER {
								kind: DEFINE,
								line: t.line(),
								names: vecdeque![expression![name.clone()]],
								values: vec![rightexpr]
							}],
							end: self.at(self.current).line(),
						},
						next: None,
					});
					expr.push_back(name);
					if self.check_val() {
						break t;
					}
				}
				QUESTION_MARK => {
					let mut condition = Expression::new();
					condition.append(&mut expr);
					let exprtrue = self.build_expression(Some((COLON, ":")))?;
					let t2 = self.look_back(0);
					let exprfalse = self.build_expression(end)?;
					self.current -= 1;
					let name = self.get_next_internal_var();
					self.expr.push_back(VARIABLE {
						line: t.line(),
						local: true,
						names: vec![name.clone()],
						values: Vec::new(),
					});
					let name = SYMBOL(name);
					self.expr.push_back(IF_STATEMENT {
						condition,
						code: CodeBlock {
							start: self.at(start).line(),
							code: expression![ALTER {
								kind: DEFINE,
								line: t.line(),
								names: vecdeque![expression![name.clone()]],
								values: vec![exprtrue]
							}],
							end: t2.line(),
						},
						next: Some(Box::new(DO_BLOCK(CodeBlock {
							start: t2.line(),
							code: expression![ALTER {
								kind: DEFINE,
								line: t.line(),
								names: vecdeque![expression![name.clone()]],
								values: vec![exprfalse]
							}],
							end: self.at(self.current).line(),
						}))),
					});
					expr.push_back(name);
					if self.check_val() {
						break t;
					}
				}
				THREEDOTS | NUMBER | TRUE | FALSE | NIL | STRING => {
					expr.push_back(SYMBOL(t.lexeme()));
					if self.check_val() {
						break t;
					}
				}
				ROUND_BRACKET_OPEN => {
					expr.push_back(EXPR(
						self.build_expression(Some((ROUND_BRACKET_CLOSED, ")")))?,
					));
					if self.check_val() {
						break t;
					}
					self.current += 1;
					let fname = self.build_identifier()?;
					expr.push_back(fname);
					self.current -= 1;
				}
				FN => {
					let /*(*/args/*, types)*/ = if self.advance_if(ROUND_BRACKET_OPEN)
						&& !self.advance_if(ROUND_BRACKET_CLOSED)
					{
						self.build_function_args()?
					} else {
						/*(*/FunctionArgs::new()//, None)
					};
					let code = self.build_function_block(/*types*/)?;
					expr.push_back(LAMBDA { args, code });
					if self.check_val() {
						break t;
					}
				}
				SEMICOLON => {
					self.current += 1;
					break t;
				}
				_ => break t,
			}
		};
		if expr.is_empty() {
			return Err(self.expected("<expr>", &last.lexeme(), last.line()));
		}
		self.assert_end(&self.look_back(0), end, expr)
	}

	fn build_name(&mut self) -> Result<Expression, String> {
		let mut expr = Expression::new();
		self.current -= 1;
		loop {
			let t = self.advance();
			match t.kind() {
				IDENTIFIER => {
					expr.push_back(SYMBOL(t.lexeme()));
					if self.check_val() {
						break;
					}
				}
				SAFEDOT => return Err(self.unexpected("?.", t.line())),
				DOT => self.check_index(&t, &mut expr, ".")?,
				SAFE_DOUBLE_COLON | DOUBLE_COLON => {
					return Err(self.error("You can't call functions here", t.line()))
				}
				SQUARE_BRACKET_OPEN => {
					let qexpr = self.build_expression(Some((SQUARE_BRACKET_CLOSED, "]")))?;
					expr.push_back(SYMBOL(String::from("[")));
					expr.push_back(EXPR(qexpr));
					expr.push_back(SYMBOL(String::from("]")));
				}
				SAFE_SQUARE_BRACKET => return Err(self.unexpected("?[", t.line())),
				ROUND_BRACKET_OPEN => {
					return Err(self.error("You can't call functions here", t.line()))
				}
				_ => break,
			}
		}
		Ok(expr)
	}

	fn build_identifier(&mut self) -> Result<ComplexToken, String> {
		let mut expr = Expression::new();
		let line = self.look_back(0).line();
		self.current -= 1;
		loop {
			let t = self.advance();
			match t.kind() {
				IDENTIFIER => {
					expr.push_back(SYMBOL(t.lexeme()));
					if self.check_val() {
						break;
					}
				}
				SAFEDOT => self.check_index(&t, &mut expr, "?.")?,
				DOT => self.check_index(&t, &mut expr, ".")?,
				SAFE_DOUBLE_COLON => {
					self.check_index(&t, &mut expr, "?::")?;
					if self.peek(1).kind() != ROUND_BRACKET_OPEN {
						let t = self.peek(1);
						return Err(self.expected("(", &t.lexeme(), t.line()));
					}
				}
				DOUBLE_COLON => {
					self.check_index(&t, &mut expr, ":")?;
					if self.peek(1).kind() != ROUND_BRACKET_OPEN {
						let t = self.peek(1);
						return Err(self.expected("(", &t.lexeme(), t.line()));
					}
				}
				SQUARE_BRACKET_OPEN => {
					let qexpr = self.build_expression(Some((SQUARE_BRACKET_CLOSED, "]")))?;
					expr.push_back(SYMBOL(String::from("[")));
					expr.push_back(EXPR(qexpr));
					expr.push_back(SYMBOL(String::from("]")));
					if self.check_val() {
						break;
					}
				}
				SAFE_SQUARE_BRACKET => {
					let qexpr = self.build_expression(Some((SQUARE_BRACKET_CLOSED, "]")))?;
					expr.push_back(SYMBOL(String::from("?[")));
					expr.push_back(EXPR(qexpr));
					expr.push_back(SYMBOL(String::from("]")));
					if self.check_val() {
						break;
					}
				}
				ROUND_BRACKET_OPEN => {
					expr.push_back(CALL(self.build_call()?));
					if self.check_val() {
						break;
					}
				}
				_ => break,
			}
		}
		Ok(IDENT { expr, line })
	}

	fn get_code_block_start(&mut self) -> Result<usize, String> {
		let t = self.advance();
		if t.kind() != CURLY_BRACKET_OPEN {
			self.current -= 2;
			Ok(self.assert_advance(CURLY_BRACKET_OPEN, "{")?.line())
		} else {
			Ok(t.line())
		}
	}

	fn parse_code_block(
		&mut self,
		mut tokens: Vec<Token>,
		//locals: LocalsList,
	) -> Result<Expression, String> {
		if tokens.is_empty() {
			Ok(Expression::new())
		} else {
			tokens.push(self.tokens.last().unwrap().clone());
			let (ctokens, statics) = parse_tokens(tokens, self.filename.clone(), self.options)?;
			self.statics += &statics;
			Ok(ctokens)
		}
	}

	fn build_code_block(&mut self /*, locals: LocalsList*/) -> Result<CodeBlock, String> {
		let start = self.get_code_block_start()?;
		let mut tokens: Vec<Token> = Vec::new();
		let mut cscope = 1u8;
		let end: usize;
		loop {
			let t = self.advance();
			match t.kind() {
				CURLY_BRACKET_OPEN => cscope += 1,
				CURLY_BRACKET_CLOSED => {
					cscope -= 1;
					if cscope == 0 {
						end = t.line();
						break;
					}
				}
				EOF => return Err(self.expected_before("}", "<end>", t.line())),
				_ => {}
			}
			tokens.push(t.into_owned());
		}
		let code = self.parse_code_block(tokens /*, locals*/)?;
		Ok(CodeBlock { start, code, end })
	}

	fn build_function_block(
		&mut self,
		//args: Option<Vec<(String, LuaType)>>,
	) -> Result<CodeBlock, String> {
		/*
		if let Some(args) = args {
			self.build_code_block({
				let mut locals = self.locals.clone().unwrap();
				for (name, luatype) in args {
					locals.insert(name, luatype);
				}
				Some(locals)
			})
		} else {*/
		self.build_code_block(/*self.locals.clone()*/)
		//}
	}

	fn build_loop_block(&mut self) -> Result<CodeBlock, String> {
		let mut hascontinue = false;
		let mut is_in_other_loop = false;
		let start = self.get_code_block_start()?;
		let mut tokens: Vec<Token> = Vec::new();
		let mut cscope = 1u8;
		let end: usize;
		loop {
			let t = self.advance();
			match t.kind() {
				CURLY_BRACKET_OPEN => cscope += 1,
				CURLY_BRACKET_CLOSED => {
					cscope -= 1;
					is_in_other_loop = false;
					if cscope == 0 {
						end = t.line();
						break;
					}
				}
				FOR | WHILE | LOOP => is_in_other_loop = true,
				CONTINUE if !is_in_other_loop => {
					hascontinue = true;
					let line = t.line();
					if self.options.env_continue == ContinueMode::MOONSCRIPT {
						tokens.push(Token::new(IDENTIFIER, "_continue", line));
						tokens.push(Token::new(DEFINE, "=", line));
						tokens.push(Token::new(TRUE, "true", line));
						tokens.push(Token::new(BREAK, "break", line));
						continue;
					}
				}
				EOF => return Err(self.expected_before("}", "<end>", t.line())),
				_ => {}
			}
			tokens.push(t.into_owned());
		}
		let mut code = self.parse_code_block(tokens /*, self.locals.clone()*/)?;
		if hascontinue {
			match self.options.env_continue {
				ContinueMode::SIMPLE => {}
				ContinueMode::LUAJIT => code.push_back(SYMBOL(String::from("::continue::"))),
				ContinueMode::MOONSCRIPT => {
					code.push_back(ALTER {
						kind: DEFINE,
						names: vecdeque![expression![SYMBOL(String::from("_continue"))]],
						values: vec![expression![SYMBOL(String::from("true"))]],
						line: end,
					});
					code = expression![
						VARIABLE {
							local: true,
							names: vec![String::from("_continue")],
							values: vec![expression![SYMBOL(String::from("false"))]],
							line: start
						},
						LOOP_UNTIL {
							condition: expression![SYMBOL(String::from("true"))],
							code: CodeBlock { start, code, end }
						},
						IF_STATEMENT {
							condition: expression![
								SYMBOL(String::from("not ")),
								SYMBOL(String::from("_continue"))
							],
							code: CodeBlock {
								start: end,
								code: expression![BREAK_LOOP],
								end
							},
							next: None
						}
					]
				}
			}
		}
		Ok(CodeBlock { start, code, end })
	}

	fn build_identifier_list(&mut self) -> Result<Vec<String>, String> {
		let mut idents: Vec<String> = Vec::new();
		while {
			let t = self.assert_advance(IDENTIFIER, "<name>")?;
			idents.push(t.lexeme());
			self.advance_if(COMMA)
		} {}
		Ok(idents)
	}

	fn build_function_args(&mut self) -> Result</*ArgsAndTypes*/ FunctionArgs, String> {
		let mut args = FunctionArgs::new();
		/*let mut types: Option<Vec<(String, LuaType)>> = if self.locals.is_some() {
			Some(Vec::new())
		} else {
			None
		};*/
		while {
			let name = {
				let t = self.advance();
				match t.kind() {
					IDENTIFIER => t,
					THREEDOTS => {
						self.assert_compare(ROUND_BRACKET_CLOSED, ")")?;
						t
					}
					_ => return Err(self.expected("<name>", &t.lexeme(), t.line())),
				}
			};
			/*if let Some(types) = &mut types {
				types.push((
					name.lexeme(),
					if name.kind() == THREEDOTS {
						LuaType::ANY
					} else {
						self.build_type()?
					},
				))
			}*/
			let t = self.advance();
			match t.kind() {
				COMMA => {
					args.push((name.lexeme(), None));
					true
				}
				DEFINE => {
					let default = self.build_expression(None)?;
					args.push((name.lexeme(), Some((default, name.line()))));
					let notended = self.peek(0).kind() != CURLY_BRACKET_OPEN;
					if notended {
						match self.look_back(0).kind() {
							COMMA => {}
							ROUND_BRACKET_CLOSED => self.current -= 1,
							_ => {
								let t = self.peek(0);
								return Err(self.expected(")", &t.lexeme(), t.line()));
							}
						}
					}
					notended
				}
				ROUND_BRACKET_CLOSED => {
					args.push((name.lexeme(), None));
					false
				}
				_ => return Err(self.expected(")", &t.lexeme(), t.line())),
			}
		} {}
		Ok(/*(args, types)*/ args)
	}

	fn build_elseif_chain(&mut self) -> Result<ComplexToken, String> {
		let condition = self.build_expression(Some((CURLY_BRACKET_OPEN, "{")))?;
		let code = self.build_code_block(/*self.locals.clone()*/)?;
		Ok(IF_STATEMENT {
			condition,
			code,
			next: {
				let t = self.advance();
				match t.kind() {
					ELSEIF => Some(Box::new(self.build_elseif_chain()?)),
					ELSE => Some(Box::new(DO_BLOCK(
						self.build_code_block(/*self.locals.clone()*/)?,
					))),
					_ => {
						self.current -= 1;
						None
					}
				}
			},
		})
	}

	fn build_enums(&mut self, local: bool) -> Result<Expression, String> {
		self.current += 1;
		self.assert(CURLY_BRACKET_OPEN, "{")?;
		let mut enums = Expression::new();
		let mut n = 0i16;
		loop {
			if self.advance_if(CURLY_BRACKET_CLOSED) {
				break;
			}
			let name = self.assert_advance(IDENTIFIER, "<name>")?;
			let t = self.advance();
			let value = match t.kind() {
				CURLY_BRACKET_CLOSED => {
					self.current -= 1;
					n += 1;
					SYMBOL(n.to_string())
				}
				COMMA => {
					n += 1;
					SYMBOL(n.to_string())
				}
				DEFINE => {
					let t = self.advance();
					if t.kind() != NUMBER {
						return Err(self.error("Enums values should be a non-float number ranging from -32768 to 32767.", t.line()));
					}
					n = check!(t.lexeme().parse());
					self.advance_if(COMMA);
					SYMBOL(n.to_string())
				}
				_ => return Err(self.expected("}", &t.lexeme(), t.line())),
			};
			enums.push_back(VARIABLE {
				line: name.line(),
				local,
				names: vec![name.lexeme()],
				values: vec![expression![value]],
			});
		}
		/*if let Some(locals) = &mut self.locals {
			for r#enum in &enums {
				if let VARIABLE { names, .. } = r#enum {
					locals.insert(names[0].clone(), LuaType::NUMBER);
				}
			}
		}*/
		Ok(enums)
	}

	fn build_function(&mut self, local: bool) -> Result<ComplexToken, String> {
		self.current += 1;
		let t = self.assert_advance(IDENTIFIER, "<name>")?;
		let name = expression![SYMBOL(t.lexeme())];
		self.assert(ROUND_BRACKET_OPEN, "(")?;
		let /*(*/args/*, types)*/ = if !self.advance_if(ROUND_BRACKET_CLOSED) {
			self.build_function_args()?
		} else {
			/*(*/FunctionArgs::new()//, None)
		};
		let code = self.build_function_block(/*types*/)?;
		/*if self.locals.is_some() {
			self.add_variable(t.lexeme(), LuaType::NIL);
		}*/
		Ok(FUNCTION {
			local,
			name,
			args,
			code,
		})
	}
	/*
		fn add_variable(&mut self, name: String, luatype: LuaType) {
			if let Some(locals) = &mut self.locals {
				locals.insert(name, luatype);
			}
		}

		fn build_type(&mut self) -> Result<LuaType, String> {
			if self.advance_if(COLON) {
				Ok(LuaType::ANY) //PLACEHOLDER
			} else {
				Ok(LuaType::NIL)
			}
		}
	*/
	fn build_variable(&mut self) -> Result</*(*/ String /*, LuaType)*/, String> {
		let name = self.assert_advance(IDENTIFIER, "<name>")?.lexeme();
		/*if self.locals.is_some() {
			let luatype = self.build_type()?;
			self.add_variable(name.to_string(), luatype.clone());
			Ok((name, luatype))
		} else {*/
		Ok(/*(*/ name /*, LuaType::ANY)*/)
		//}
	}

	fn build_variables(&mut self, local: bool, line: usize) -> Result<ComplexToken, String> {
		let mut names: Vec<String> = Vec::new();
		loop {
			let /*(*/pname/* , _)*/ = self.build_variable()?;
			names.push(pname);
			if !self.compare(COMMA) {
				self.advance_if(SEMICOLON);
				break;
			}
			self.current += 1;
		}
		let check = self.advance();
		let areinit = check.kind() == DEFINE;
		let values: Vec<Expression> = if !areinit {
			if local {
				Vec::new()
			} else {
				/*if let Some(_locals) = &self.locals {
					//println!("{:?}", locals);
				} else {
					self.warning("Defining external globals will not do anything if you don't have type checking enabled!", line)
				}*/
				self.current -= 1;
				return Ok(SYMBOL(String::new()));
			}
		} else {
			self.find_expressions(None)?
		};
		self.current -= 1;
		Ok(VARIABLE {
			local,
			names,
			values,
			line,
		})
	}

	fn compile_static(&mut self, expr: Expression) {
		let code = self.compiler.compile_tokens(0, expr);
		self.statics += &(code + "\n");
	}

	fn build_match_case(
		&mut self,
		pexpr: Option<Expression>,
		func: &impl Fn(&mut ParserInfo<'a> /*, LocalsList*/) -> Result<CodeBlock, String>,
	) -> Result<MatchCase, String> {
		let mut conditions: Vec<Expression> = Vec::new();
		let mut current = Expression::new();
		let (expr, extraif) = match pexpr {
			Some(expr) => (expr, None),
			None => {
				self.current += 1;
				(
					self.build_expression(Some((IF, "if")))?,
					Some(self.build_expression(Some((ARROW, "=>")))?),
				)
			}
		};
		for ctoken in expr {
			match ctoken {
				SYMBOL(lexeme) if lexeme == " or " => {
					conditions.push(current.clone());
					current.clear();
				}
				_ => current.push_back(ctoken),
			}
		}
		if !current.is_empty() {
			conditions.push(current);
		}
		Ok((conditions, extraif, func(self /*, self.locals.clone()*/)?))
	}

	fn build_match_block(
		&mut self,
		name: String,
		func: &impl Fn(&mut ParserInfo<'a> /*, LocalsList*/) -> Result<CodeBlock, String>,
	) -> Result<ComplexToken, String> {
		let line = self.peek(0).line();
		let value = self.build_expression(Some((CURLY_BRACKET_OPEN, "{")))?;
		let mut branches: Vec<MatchCase> = Vec::new();
		while {
			if self.advance_if(DEFAULT) {
				let t = self.advance();
				match t.kind() {
					ARROW => {
						if branches.is_empty() {
							return Err(self.error(
								"The default case (with no extra if) of a match block must be the last case, not the first",
								t.line()));
						}
						branches.push((Vec::new(), None, func(self /*, self.locals.clone()*/)?));
						self.assert(CURLY_BRACKET_CLOSED, "}")?;
						false
					}
					IF => {
						let extraif = self.build_expression(Some((ARROW, "=>")))?;
						branches.push((
							Vec::new(),
							Some(extraif),
							func(self /*, self.locals.clone()*/)?,
						));
						!self.advance_if(CURLY_BRACKET_CLOSED)
					}
					_ => return Err(self.expected("=>", &t.lexeme(), t.line())),
				}
			} else {
				let (testexpr, reached) = self.test(|i| i.build_expression(Some((ARROW, "=>"))));
				branches.push(match testexpr {
					Err(msg) if msg == "Expected '=>', got 'if'" => {
						self.build_match_case(None, func)?
					}
					Ok(expr) => {
						self.current = reached;
						self.build_match_case(Some(expr), func)?
					}
					Err(msg) => return Err(self.error(msg, self.testing.unwrap())),
				});
				!self.advance_if(CURLY_BRACKET_CLOSED)
			}
		} {}
		Ok(MATCH_BLOCK {
			name,
			value,
			branches,
			line,
		})
	}

	fn parse_token_local_global(&mut self, t: &BorrowedToken) -> Result<(), String> {
		let local = t.kind() == LOCAL;
		match self.peek(0).kind() {
			FN => {
				let function = self.build_function(local)?;
				self.expr.push_back(function);
			}
			ENUM => {
				let enums = &mut self.build_enums(local)?;
				self.expr.append(enums);
			}
			_ => {
				let vars = self.build_variables(local, t.line())?;
				self.expr.push_back(vars);
			}
		}

		Ok(())
	}

	fn parse_token_static(&mut self, t: &BorrowedToken) -> Result<(), String> {
		match self.peek(0).kind() {
			FN => {
				let function = expression![self.build_function(true)?];
				self.compile_static(function);
			}
			ENUM => {
				let enums = self.build_enums(true)?;
				self.compile_static(enums);
			}
			_ => {
				let vars = expression![self.build_variables(true, t.line())?];
				self.compile_static(vars);
			}
		}

		Ok(())
	}

	fn parse_token_method(&mut self) -> Result<(), String> {
		let name = {
			let mut expr = Expression::new();
			loop {
				let t = self.advance();
				match t.kind() {
					IDENTIFIER => {
						let nt = self.peek(0);
						if nt.kind() == IDENTIFIER {
							return Err(self.unexpected(&nt.lexeme(), nt.line()));
						}
						expr.push_back(SYMBOL(t.lexeme()))
					}
					DOT => self.check_index(&t, &mut expr, ".")?,
					DOUBLE_COLON => {
						self.check_index(&t, &mut expr, ":")?;
						let t = self.peek(1);
						if t.kind() != ROUND_BRACKET_OPEN {
							return Err(self.expected("(", &t.lexeme(), t.line()));
						}
					}
					ROUND_BRACKET_OPEN => break,
					_ => return Err(self.expected("(", &t.lexeme(), t.line())),
				}
			}
			expr
		};
		let /*(*/args/*, types)*/ = if !self.advance_if(ROUND_BRACKET_CLOSED) {
			self.build_function_args()?
		} else {
			/*(*/FunctionArgs::new()//, None)
		};
		let code = self.build_function_block(/*types*/)?;
		//ADD FUNCTION FOR ADDING VALUES INSIDE TABLES MAYBE?
		self.expr.push_back(FUNCTION {
			local: false,
			name,
			args,
			code,
		});

		Ok(())
	}

	fn parse_token_identifier(&mut self, t: &BorrowedToken) -> Result<(), String> {
		let testexpr = self.test(|i| i.build_name()).0;
		if let Err(msg) = testexpr {
			return match msg.as_str() {
				"You can't call functions here"
				| "Unexpected token '?.'"
				| "Unexpected token '?['" => {
					let expr = &mut self.build_expression(None)?;
					self.expr.append(expr);
					self.current -= 1;
					Ok(())
				}
				_ => Err(self.error(msg, self.testing.unwrap())),
			};
		}
		self.current += 1;
		let mut names = VecDeque::new();
		while {
			names.push_back(self.build_name()?);
			self.current += 1;
			self.look_back(1).kind() == COMMA
		} {}
		self.current -= 1;
		let checkt = self.look_back(0);
		let check = checkt.kind();
		if check < DEFINE || check > MODULATE {
			return Err(self.expected("=", &checkt.lexeme(), checkt.line()));
		}
		let values = self.find_expressions(None)?;
		if check == DEFINE_COALESCE {
			for value in values {
				if let Some(name) = names.pop_front() {
					let mut condition = name.clone();
					condition.push_back(SYMBOL(String::from(" == nil")));
					self.expr.push_back(IF_STATEMENT {
						condition,
						code: CodeBlock {
							start: t.line(),
							code: expression![ALTER {
								kind: DEFINE,
								names: vecdeque![name],
								values: vec![value],
								line: t.line()
							}],
							end: t.line(),
						},
						next: None,
					});
				} else {
					break;
				}
			}
		} else {
			self.expr.push_back(ALTER {
				kind: check,
				line: t.line(),
				names,
				values,
			});
		}
		self.current -= 1;
		Ok(())
	}

	fn parse_token_round_bracket_open(&mut self) -> Result<(), String> {
		let expr = self.build_expression(Some((ROUND_BRACKET_CLOSED, ")")))?;
		self.expr.push_back(EXPR(expr));
		self.current += 1;
		let call = self.build_identifier()?;
		self.expr.push_back(call);
		self.current += 1;
		self.advance_if(SEMICOLON);

		Ok(())
	}

	fn parse_token_curly_bracket_open(&mut self) -> Result<(), String> {
		self.current -= 1;
		let block = self.build_code_block(/*self.locals.clone()*/)?;
		self.expr.push_back(DO_BLOCK(block));

		Ok(())
	}

	fn parse_token_if(&mut self) -> Result<(), String> {
		let ctoken = self.build_elseif_chain()?;
		self.expr.push_back(ctoken);

		Ok(())
	}

	fn parse_token_match(&mut self) -> Result<(), String> {
		let ctoken =
			self.build_match_block(String::from("_match"), &ParserInfo::build_code_block)?;
		self.expr.push_back(ctoken);

		Ok(())
	}

	fn parse_token_while(&mut self) -> Result<(), String> {
		let condition = self.build_expression(Some((CURLY_BRACKET_OPEN, "{")))?;
		let code = self.build_loop_block()?;
		self.expr.push_back(WHILE_LOOP { condition, code });

		Ok(())
	}

	fn parse_token_until(&mut self) -> Result<(), String> {
		let mut condition = self.build_expression(Some((CURLY_BRACKET_OPEN, "{")))?;
		condition.push_front(SYMBOL(String::from("not (")));
		condition.push_back(SYMBOL(String::from(")")));
		let code = self.build_loop_block()?;
		self.expr.push_back(WHILE_LOOP { condition, code });

		Ok(())
	}

	fn parse_token_loop(&mut self) -> Result<(), String> {
		let code = self.build_loop_block()?;
		if self.peek(0).kind() == UNTIL {
			self.current += 1;
			let condition = self.build_expression(None)?;
			self.current -= 1;
			self.expr.push_back(LOOP_UNTIL { condition, code })
		} else {
			self.expr.push_back(WHILE_LOOP {
				condition: expression![SYMBOL(String::from("true"))],
				code,
			})
		}

		Ok(())
	}

	fn parse_token_for(&mut self) -> Result<(), String> {
		if self.peek(1).kind() == DEFINE {
			let iterator = self.assert_advance(IDENTIFIER, "<name>")?.lexeme();
			self.current += 1;
			let start = self.build_expression(Some((COMMA, ",")))?;
			let end = self.build_expression(None)?;
			self.current -= 1;
			let t = self.advance();
			let alter = match t.kind() {
				CURLY_BRACKET_OPEN => {
					self.current -= 1;
					expression![SYMBOL(String::from("1"))]
				}
				COMMA => self.build_expression(Some((CURLY_BRACKET_OPEN, "{")))?,
				_ => return Err(self.expected(",", &t.lexeme(), t.line())),
			};
			let code = self.build_loop_block()?;
			self.expr.push_back(FOR_LOOP {
				iterator,
				start,
				end,
				alter,
				code,
			})
		} else {
			let iterators = self.build_identifier_list()?;
			let expr = match self.advance().kind() {
				OF => {
					let mut expr = expression![SYMBOL(String::from("pairs("))];
					expr.append(&mut self.build_expression(Some((CURLY_BRACKET_OPEN, "{")))?);
					expr.push_back(SYMBOL(String::from(")")));
					expr
				}
				IN => {
					let mut expr = expression![SYMBOL(String::from("ipairs("))];
					expr.append(&mut self.build_expression(Some((CURLY_BRACKET_OPEN, "{")))?);
					expr.push_back(SYMBOL(String::from(")")));
					expr
				}
				WITH => self.build_expression(Some((CURLY_BRACKET_OPEN, "{")))?,
				_ => {
					let t = self.peek(0);
					return Err(self.expected("of', 'in' or 'with", &t.lexeme(), t.line()));
				}
			};
			let code = self.build_loop_block()?;
			self.expr.push_back(FOR_FUNC_LOOP {
				iterators,
				expr,
				code,
			});
		}

		Ok(())
	}

	fn parse_token_continue(&mut self) -> Result<(), String> {
		self.expr.push_back(CONTINUE_LOOP);
		self.advance_if(SEMICOLON);

		Ok(())
	}

	fn parse_token_break(&mut self) -> Result<(), String> {
		self.expr.push_back(BREAK_LOOP);
		self.advance_if(SEMICOLON);

		Ok(())
	}

	fn parse_token_return(&mut self) -> Result<(), String> {
		let expr = if self.ended() || self.advance_if(SEMICOLON) {
			None
		} else {
			Some(self.find_expressions(None)?)
		};
		self.expr.push_back(RETURN_EXPR(expr));

		Ok(())
	}

	fn parse_token_try(&mut self) -> Result<(), String> {
		let totry = self.build_code_block(/*self.locals.clone()*/)?;
		let error: Option<String>;
		let catch = if self.advance_if(CATCH) {
			let t = self.advance();
			if t.kind() == IDENTIFIER {
				error = Some(t.lexeme());
			} else {
				error = None;
				self.current -= 1;
			}
			Some(self.build_code_block(/*self.locals.clone()*/)?)
		} else {
			error = None;
			None
		};
		self.expr.push_back(TRY_CATCH {
			totry,
			error,
			catch,
		});

		Ok(())
	}

	fn parse_token_macro(&mut self) -> Result<(), String> {
		let name = self.assert_advance(IDENTIFIER, "<name>")?.lexeme();
		let code = self.build_expression(None)?;
		self.current -= 1;
		self.macros.insert(name, code);
		Ok(())
	}

	fn parse_token_fn_enum(&mut self, t: &BorrowedToken) -> Result<(), String> {
		Err(self.error(
			format!(
				"'{}' must have 'local', 'global' or 'static' beforehand",
				t.lexeme()
			),
			t.line(),
		))
	}
}

pub fn parse_tokens(
	tokens: Vec<Token>,
	//locals: Option<AHashMap<String, LuaType>>,
	filename: String,
	options: &Options,
) -> Result<(Expression, String), String> {
	let mut i = ParserInfo::new(tokens /*, locals*/, filename, options);
	while !i.ended() {
		let t = i.advance();
		match t.kind() {
			LOCAL | GLOBAL => i.parse_token_local_global(&t)?,
			STATIC => i.parse_token_static(&t)?,
			METHOD => i.parse_token_method()?,
			IDENTIFIER => i.parse_token_identifier(&t)?,
			ROUND_BRACKET_OPEN => i.parse_token_round_bracket_open()?,
			CURLY_BRACKET_OPEN => i.parse_token_curly_bracket_open()?,
			IF => i.parse_token_if()?,
			MATCH => i.parse_token_match()?,
			WHILE => i.parse_token_while()?,
			UNTIL => i.parse_token_until()?,
			LOOP => i.parse_token_loop()?,
			FOR => i.parse_token_for()?,
			CONTINUE => i.parse_token_continue()?,
			BREAK => i.parse_token_break()?,
			RETURN => i.parse_token_return()?,
			TRY => i.parse_token_try()?,
			MACRO => i.parse_token_macro()?,
			FN | ENUM => i.parse_token_fn_enum(&t)?,
			EOF => break,
			_ => return Err(i.expected("<end>", &t.lexeme(), t.line())),
		}
	}

	//println!("LOCALS = {:#?}", i.locals);

	Ok((
		i.expr,
		if !i.statics.is_empty() && options.env_debug {
			format!("--statics defined in \"{}\":\n{}\n", i.filename, i.statics)
		} else {
			i.statics
		},
	))
}<|MERGE_RESOLUTION|>--- conflicted
+++ resolved
@@ -379,10 +379,7 @@
 		Ok(args)
 	}
 
-	fn find_expressions(
-		&mut self,
-		end: OptionalEnd,
-	) -> Result<Vec<Expression>, String> {
+	fn find_expressions(&mut self, end: OptionalEnd) -> Result<Vec<Expression>, String> {
 		let mut exprs: Vec<Expression> = Vec::new();
 		loop {
 			let expr = self.build_expression(None)?;
@@ -699,12 +696,7 @@
 					}
 				}
 				SQUARE_BRACKET_OPEN => {
-<<<<<<< HEAD
-					let (mut exprs, lines) =
-						self.find_expressions(Some((SQUARE_BRACKET_CLOSED, "]")))?;
-=======
 					let mut exprs = self.find_expressions(Some((SQUARE_BRACKET_CLOSED, "]")))?;
->>>>>>> 2832f285
 					let mut values: Vec<(Option<Expression>, Expression, usize)> = Vec::new();
 					for (i, expr) in exprs.iter_mut().enumerate() {
 						let key = expression![
@@ -714,11 +706,7 @@
 						];
 						let mut value = Expression::new();
 						value.append(expr);
-<<<<<<< HEAD
-						values.push((Some(key), value, lines[i]));
-=======
 						values.push((Some(key), value, t.line()));
->>>>>>> 2832f285
 					}
 					expr.push_back(TABLE {
 						values,
