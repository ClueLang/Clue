//! The parser is the third step of the compilation process. It takes the tokens from the scanner and
//! converts them into an AST (Abstract Syntax Tree).
//!
//! The parser is a recursive descent parser, which means that it uses a recursive function to parse
//! the tokens. This function is called [`parse_tokens`] and is the entry point for the parser.

#![allow(non_camel_case_types)]

use self::ComplexToken::*;
use crate::{
	compiler::Compiler,
	env::{BitwiseMode, ContinueMode, LuaVersion, Options},
	scanner::{BorrowedToken, Token, TokenType, TokenType::*},
	errors::{finish_step, ErrorMessaging},
	format_clue,
	impl_errormessaging,
};
use std::{cell::Cell, vec, cmp, collections::VecDeque, ops::Range};

#[cfg(feature = "serde")]
use serde::{Deserialize, Serialize};

macro_rules! vec_deque {
	($($elem:expr),*) => {
		VecDeque::from([$(($elem)),*])
	};
}

macro_rules! bitwise {
	($self:expr, $t:expr, $expr:expr, $fname:literal, $end:expr, $notable:expr, $help:expr) => {{
		if $self.build_bitwise_op(&$t, &mut $expr, $fname, $end, $notable, $help) {
			break $t;
		}
	}};
}

/// A list of [`ComplexToken`]s, which is the AST.
pub type Expression = VecDeque<ComplexToken>;

/// Function arguments, a list of identifiers with optional default values.
/// used in function signatures.
pub type FunctionArgs = Vec<(String, Option<(Expression, usize)>)>;

//pub type LocalsList = Option<AHashMap<String, LuaType>>;
//pub type ArgsAndTypes = (FunctionArgs, Option<Vec<(String, LuaType)>>);

/// An optional end token, which is used to check if the end token is present.
/// It is a tuple of the token type and the token lexeme.
type OptionalEnd = Option<(TokenType, &'static str)>;

/// A tuple representing a match case, containing the things you can match, it's internal code, an optional condition and a code block.
/// In the example
/// ```clue
/// match x {
///   1 if z == 0 => {foo()},
/// }
/// ```
/// the first element of the tuple would be `1`, the second element would be `z == 0`
/// and the third element would be `{foo()}`.
type MatchCase = (Vec<Expression>, Expression, Option<Expression>, CodeBlock);

#[derive(Debug, Clone, PartialEq)]
#[cfg_attr(feature = "serde", derive(Serialize, Deserialize))]
/// An enum representing all the possible complex tokens that can be parsed
/// such as functions, if statements, variables, tables etc.
pub enum ComplexToken {
	/// A variable declaration.
	VARIABLE {
		/// Whether the variable(s) is/are local or not.
		local: bool,

		/// The names of the variable(s).
		names: Vec<String>,

		/// The values of the variable(s).
		values: Vec<Expression>,

		/// The line number of the variable declaration.
		line: usize,
	},

	/// An assignment to a variable or a list of variables.
	ALTER {
		/// The kind of assignment (e.g. `+=`, `-=`, `=`)
		kind: TokenType,

		/// The names of the variable(s).
		names: VecDeque<Expression>,

		/// The values of the variable(s).
		values: Vec<Expression>,

		/// The line number of the assignment.
		line: usize,
	},

	/// A table.
	TABLE {
		/// the table's keys and values values.
		values: Vec<(Option<Expression>, Expression, usize)>,

		/// the table's metamethods.
		metas: Vec<(String, Expression, usize)>,

		/// the table's metatable.
		metatable: Option<String>,
	},

	/// A function declaration.
	FUNCTION {
		/// Whether the function is local or not.
		local: bool,

		/// The name of the function.
		name: Expression,

		/// The arguments of the function.
		args: FunctionArgs,

		/// The code block of the function.
		code: CodeBlock,
	},

	/// A lambda function.
	LAMBDA {
		/// The arguments of the function.
		args: FunctionArgs,

		/// The code block of the function.
		code: CodeBlock,
	},

	/// An if statement.
	IF_STATEMENT {
		/// The condition of the if statement.
		condition: Expression,

		/// The code block of the if statement.
		code: CodeBlock,

		/// The next elseif/else statement.
		next: Option<Box<ComplexToken>>,
	},

	/// A match statement.
	MATCH_BLOCK {
		/// The name of the internal variable used to store the matched expression.
		name: String,

		/// The expression to match on.
		value: Expression,

		/// The list of match cases.
		branches: Vec<MatchCase>,

		/// The line number of the match statement.
		line: usize,
	},

	/// A while loop.
	WHILE_LOOP {
		/// The condition of the while loop.
		condition: Expression,

		/// The code block of the while loop.
		code: CodeBlock,

		/// The line number of the while loop.
		line: usize,
	},

	/// An until loop.
	LOOP_UNTIL {
		/// The condition of the loop.
		condition: Expression,

		/// The code block of the loop.
		code: CodeBlock,

		/// The line number of the loop.
		line: usize,
	},

	/// A for loop over a range of number e.g. `for i = 0, 10, 1 {...}`.
	FOR_LOOP {
		/// The iterator variable of the for loop.
		iterator: String,

		/// The starting value of the for loop.
		start: Expression,

		/// The last value of the for loop.
		end: Expression,

		/// The amount to alter the iterator every iteration.
		alter: Expression,

		/// The code block of the for loop.
		code: CodeBlock,

		/// The line number of the for loop.
		line: usize,
	},

	/// A for loop over a some iterator which can be either a for..in loop, a for..of loop or a for..with loop.
	FOR_FUNC_LOOP {
		/// The iterator of the for loop.
		iterators: Vec<String>,

		/// The expression of the for loop
		/// for..in loops: for k,v in pairs(t) do end
		/// for..of loops: for k,v in ipairs(t) do end
		/// for..with loops: for k,v in custom_iter(t) do end
		expr: Expression,

		/// The code block of the for loop.
		code: CodeBlock,

		/// The line number of the for loop.
		line: usize,
	},

	/// A try catch block.
	TRY_CATCH {
		/// The code block of the try block.
		totry: CodeBlock,
		
		/// An optional code block of the catch block.
		catch: Option<CodeBlock>,
		
		/// The name of the error variable in the catch block.
		error: Option<String>,
	},

	/// An identifier.
	IDENT {
		/// The expression of the identifier.
		expr: Expression,

		/// The line number of the identifier.
		line: usize,
	},

	/// Any symbol.
	SYMBOL(String),

	/// A function call.
	CALL(Vec<Expression>),

	/// An expression.
	EXPR(Expression),

	/// A do block.
	DO_BLOCK(CodeBlock),

	/// A return statement.
	RETURN_EXPR(Option<Vec<Expression>>),

	/// A continue keyword.
	CONTINUE_LOOP,

	/// A break keyword.
	BREAK_LOOP,
}

#[derive(Clone, Debug, PartialEq)]
#[cfg_attr(feature = "serde", derive(Serialize, Deserialize))]
/// A code block.
pub struct CodeBlock {
	/// The start line of the code block.
	pub start: usize,

	/// The code of the code block.
	pub code: Expression,

	/// The end line of the code block.
	pub end: usize,
}

/*
#[derive(Clone, PartialEq, Eq, Debug)]
pub enum LuaType {
	ANY,
	NIL,
	NUMBER,
}
*/
struct ParserInfo<'a> {
	options: &'a Options,
	current: usize,
	size: usize,
	filename: &'a String,
	expr: Expression,
	tokens: Vec<Token>,
	//code: Code,
	internal_var_id: u8,
	internal_stack: Vec<Cell<Expression>>,
	statics: String,
	compiler: Compiler<'a>,
	errors: u16,
	//locals: LocalsList,
}

impl_errormessaging!(ParserInfo<'_>);

impl<'a> ParserInfo<'a> {
	fn new(
		tokens: Vec<Token>, /* , locals: LocalsList */
		//code: Code,
		filename: &'a String,
		options: &'a Options,
	) -> ParserInfo<'a> {
		ParserInfo {
			current: 0,
			size: tokens.len() - 1,
			filename,
			expr: Expression::with_capacity(tokens.len()),
			tokens,
			//code,
			internal_var_id: 0,
			internal_stack: Vec::new(),
			statics: String::new(),
			compiler: Compiler::new(options, filename),
			options,
			errors: 0,
			// locals,
		}
	}

	fn unexpected(
		&mut self,
		lexeme: &str,
		line: usize,
		column: usize,
		range: Range<usize>,
		help: Option<&str>
	) {
		self.error(format_clue!("Unexpected token '", lexeme, "'"), line, column, range, help)
	}

	const fn ended(&self) -> bool {
		self.current >= self.size
	}

	fn at(&self, pos: usize) -> BorrowedToken {
		BorrowedToken::new(&self.tokens[cmp::min(pos, self.size)])
	}

	fn advance(&mut self) -> BorrowedToken {
		self.current += 1;
		self.look_back(0)
	}

	fn peek(&self, pos: usize) -> BorrowedToken {
		let pos: usize = self.current + pos;
		self.at(pos)
	}

	fn look_back(&self, pos: usize) -> BorrowedToken {
		let pos: usize = self.current - pos - 1;
		self.at(pos)
	}

	fn compare(&self, expected: TokenType) -> bool {
		if self.ended() {
			return false;
		}
		if self.peek(0).kind() != expected {
			return false;
		}
		true
	}

	fn advance_if(&mut self, expected: TokenType) -> bool {
		if self.ended() {
			return false;
		}
		if self.peek(0).kind() != expected {
			return false;
		}
		self.current += 1;
		true
	}

	fn assert_advance(
		&mut self,
		expected: TokenType,
		error: &str,
		help: Option<&str>
	) -> BorrowedToken {
		let t = self.advance();
		if t.kind() != expected {
			self.expected(error, &t.lexeme(), t.line(), t.column(), t.range(), help);
		}
		t
	}

	fn assert_compare(&mut self, expected: TokenType, error: &str, help: Option<&str>) {
		if !self.compare(expected) {
			let t = self.peek(0);
			self.expected(error, &t.lexeme(), t.line(), t.column(), t.range(), help);
		}
	}

	fn assert_end<T>(
		&mut self,
		tocheck: &BorrowedToken,
		end: OptionalEnd,
		iftrue: T,
	) -> T {
		if let Some((kind, lexeme)) = end {
			if tocheck.kind() != kind {
				self.expected(
					lexeme,
					&tocheck.lexeme(),
					tocheck.line(),
					tocheck.column(),
					tocheck.range(),
					None
				);
			}
		}
		iftrue
	}

	fn assert(&mut self, expected: TokenType, error: &str, help: Option<&str>) {
		if !self.advance_if(expected) {
			let t = self.peek(0);
			self.expected(error, &t.lexeme(), t.line(), t.column(), t.range(), help);
		}
	}
	/*
		fn assert_variable(&mut self, mut variable: Iter<ComplexToken>) -> Result<LuaType, String> {
			let mut scope: &LocalsList = &self.locals;
			let mut luatype = LuaType::NIL;
			while let Some(locals) = scope {
				if let Some(t) = variable.next() {
					// TODO
				} else {
					break;
				}
			}
			Ok(luatype)
		}
	*/

	fn get_next_internal_var(&mut self) -> String {
		let var = format_clue!("_internal", self.internal_var_id.to_string());
		self.internal_var_id += 1;
		var
	}

	fn build_call(&mut self) -> Vec<Expression> {
		if self.advance_if(ROUND_BRACKET_CLOSED) {
			Vec::new()
		} else {
			self.find_expressions(Some((ROUND_BRACKET_CLOSED, ")")), Some("Missing function argument"))
		}
	}

	fn find_expressions(&mut self, end: OptionalEnd, help: Option<&str>) -> Vec<Expression> {
		let mut exprs: Vec<Expression> = Vec::new();
		loop {
			let expr = self.build_expression(None, help);
			let t = self.look_back(0);
			exprs.push(expr);
			if t.kind() != COMMA {
				return self.assert_end(&t, end, exprs);
			}
		}
	}

	fn build_table(&mut self) -> ComplexToken {
		let mut values: Vec<(Option<Expression>, Expression, usize)> = Vec::new();
		let mut metas: Vec<(String, Expression, usize)> = Vec::new();
		let mut metatable: Option<String> = None;
		let start_token = self.look_back(0);
		'main: while !self.advance_if(CURLY_BRACKET_CLOSED) {
			let start = self.current;
			let mut qscope = 1u8;
			let mut iskey = false;
			while match self.peek(0).kind() {
				CURLY_BRACKET_OPEN => {
					qscope += 1;
					true
				}
				CURLY_BRACKET_CLOSED => {
					qscope -= 1;
					qscope > 1
				}
				COMMA => qscope != 1,
				DEFINE if qscope == 1 => {
					iskey = true;
					false
				}
				META if self.peek(1).kind() == WITH => {
					iskey = true;
					true
				}
				EOF => {
					let t = self.peek(0);
					self.expected_before(
						"}",
						"<end>",
						t.line(),
						t.column(),
						start_token.start()..t.end(),
						None
					);
					break 'main;
				}
				_ => true,
			} {
				self.current += 1;
			}
			self.current = start;
			if !iskey {
				let errors = self.errors;
				values.push((
					None,
					self.build_expression(None, Some("Missing table element")),
					self.at(start).line()
				));
				if errors == self.errors {
					self.current -= 1;
				}
				self.advance_if(COMMA);
				continue;
			}
			let name: Result<Expression, String>;
			let pn = self.advance();
			match pn.kind() {
				IDENTIFIER => {
					name = Ok(vec_deque![SYMBOL(pn.lexeme())]);
				}
				SQUARE_BRACKET_OPEN => {
					let mut qscope = 1u8;
					let start = self.current;
					while match self.advance().kind() {
						SQUARE_BRACKET_OPEN => {
							qscope += 1;
							true
						}
						SQUARE_BRACKET_CLOSED => {
							qscope -= 1;
							!matches!(qscope, 0)
						}
						EOF => {
							let t = self.peek(0);
							self.expected_before(
								"]",
								"<end>",
								t.line(),
								t.column(),
								start_token.start()..t.end(),
								None
							);
							break 'main;
						}
						_ => true,
					} {}
					self.current = start;
					name = Ok(vec_deque![
						SYMBOL(String::from("[")),
						EXPR(self.build_expression(Some((SQUARE_BRACKET_CLOSED, "]")), Some("Missing key"))),
						SYMBOL(String::from("]"))
					]);
				}
				META => {
					if self.advance_if(WITH) {
						if !metas.is_empty() {
							self.error(
								"An external metatable cannot be used if the table already set its own metamethods",
								pn.line(),
								pn.column(),
								pn.range(),
								None
							);
						}
						metatable = Some(self.assert_advance(IDENTIFIER, "<name>", None).lexeme());
						self.advance_if(COMMA);
						continue;
					}
					if metatable.is_some() {
						self.error(
							"Metamethods cannot be set if the table already uses an external metatable",
							pn.line(),
							pn.column(),
							pn.range(),
							None
						);
					}
					let name_token = self.advance();
					name = Err(String::from(match name_token.lexeme().as_ref() {
						"index" => "__index",
						"newindex" => "__newindex",
						"usedindex" => {
							if !matches!(self.options.env_target, Some(LuaVersion::BLUA)) {
								self.error(
									"The 'usedindex' metamethod can only be used with --target=blua",
									name_token.line(),
									name_token.column(),
									name_token.range(),
									None
								);
							}
							"__usedindex"
						}
						"mode" => "__mode",
						"call" => "__call",
						"metatable" => "__metatable",
						"tostring" => "__tostring",
						"len" => "__len",
						"pairs" => "__pairs",
						"ipairs" => "__ipairs",
						"gc" => "__gc",
						"name" => "__name",
						"close" => "__close",
						"unm" | "unary" => "__unm",
						"add" | "+" => "__add",
						"sub" | "-" => "__sub",
						"mul" | "*" => "__mul",
						"div" | "/" => "__div",
						"mod" | "%" => "__mod",
						"pow" | "^" => "__pow",
						"concat" | ".." => "__concat",
						"eq" | "equal" | "==" => "__eq",
						"lt" | "less_than" | "<" => "__lt",
						"le" | "less_than_equal" | "<=" => "__le",
						_ => {
							self.expected(
								"<meta name>",
								&name_token.lexeme(),
								name_token.line(),
								name_token.column(),
								name_token.range(),
								None
							);
							""
						}
					}))
				}
				_ => {
					self.expected("<name>", &pn.lexeme(), pn.line(), pn.column(), pn.range(), None);
					name = Ok(Expression::new());
				},
			}
			if !self.advance_if(DEFINE) {
				let t = self.peek(0);
				self.expected("=", &t.lexeme(), t.line(), t.column(), t.range(), None);
			}
			let start = self.current;
			let mut cscope = 0u8;
			while match self.peek(0).kind() {
				COMMA | CURLY_BRACKET_CLOSED => cscope != 0,
				ROUND_BRACKET_OPEN | SAFE_CALL => {
					cscope += 1;
					true
				}
				ROUND_BRACKET_CLOSED => {
					if cscope == 0 {
						let t = self.peek(0);
						self.expected_before("(", ")", t.line(), t.column(), t.range(), None);
					}
					cscope -= 1;
					true
				}
				EOF => {
					let t = self.peek(0);
					self.expected_before(
						"}",
						"<end>",
						t.line(),
						t.column(),
						start_token.start()..t.end(),
						None
					);
					break 'main;
				}
				_ => true,
			} {
				self.current += 1;
			}
			self.current = start;
			let element = self.build_expression(None, Some("Missing table element"));
			match name {
				Ok(n) => values.push((Some(n), element, pn.line())),
				Err(n) => metas.push((n, element, pn.line())),
			}
			self.current -= 1;
			self.advance_if(COMMA);
		}
		TABLE {
			values,
			metas,
			metatable,
		}
	}

	fn check_operator(
		&mut self,
		t: &BorrowedToken,
		notable: &mut bool,
		checkback: Option<&Expression>,
	) {
		if match self.peek(0).kind() {
			NUMBER | IDENTIFIER | STRING | TRUE | FALSE | MINUS | BIT_NOT | NIL | NOT | HASHTAG
			| ROUND_BRACKET_OPEN | THREEDOTS | MATCH => false,
			CURLY_BRACKET_OPEN => {
				*notable = false;
				false
			}
			_ => true,
		} {
			self.error(
				format!("Operator '{}' has invalid right hand token", t.lexeme()),
				t.line(),
				t.column(),
				t.start()..self.peek(0).end(),
				None
			);
		}
		if let Some(expr) = checkback {
			if expr.is_empty() {
				self.error(
					format!("Operator '{}' lacks a left hand token", t.lexeme()),
					t.line(),
					t.column(),
					t.range(),
					None
				);
			} else if !matches!(
				self.look_back(1).kind(),
				NUMBER
					| IDENTIFIER | STRING
					| TRUE | FALSE | NIL | ROUND_BRACKET_CLOSED
					| SQUARE_BRACKET_CLOSED
					| THREEDOTS | CURLY_BRACKET_CLOSED
			) {
				self.error(
					format!("Operator '{}' has invalid left hand token", t.lexeme()),
					t.line(),
					t.column(),
					self.look_back(1).start()..t.end(),
					None
				);
			}
		}
	}

	fn build_function_op(
		&mut self,
		t: &BorrowedToken,
		expr: &mut Expression,
		fname: impl Into<String>,
		end: OptionalEnd,
		notable: &mut bool,
		help: Option<&str>,
	) {
		self.check_operator(t, notable, Some(expr));
		let mut arg1 = Expression::with_capacity(expr.len());
		arg1.append(expr);
		let arg2 = self.build_expression(end, help);
		expr.push_back(SYMBOL(fname.into()));
		expr.push_back(CALL(vec![arg1, arg2]));
		self.current -= 1;
	}

	fn build_bitwise_op(
		&mut self,
		t: &BorrowedToken,
		expr: &mut Expression,
		fname: &str,
		end: OptionalEnd,
		notable: &mut bool,
		help: Option<&str>
	) -> bool {
		self.check_operator(t, notable, Some(expr));
		if let Some(bit) = &self.options.env_jitbit {
			self.build_function_op(t, expr, format!("{bit}.{fname}"), end, notable, help);
			self.check_val()
		} else {
			expr.push_back(SYMBOL(t.lexeme()));
			false
		}
	}

	fn check_index(
		&mut self,
		t: &BorrowedToken,
		expr: &mut Expression,
		lexeme: &str,
	) {
		if !self.compare(IDENTIFIER)
			|| matches!(self.look_back(0).kind(), IDENTIFIER | SQUARE_BRACKET_CLOSED)
		{
			let t2 = self.peek(0);
			self.error(
				format!("'{}' should be used only when indexing", t.lexeme()),
				t2.line(),
				t2.column(),
				t2.range(),
				None
			);
		}
		expr.push_back(SYMBOL(lexeme.to_owned()));
	}

	fn check_val(&mut self) -> bool {
		match self.peek(0).kind() {
			NUMBER | IDENTIFIER | STRING | TRUE | BIT_NOT | FALSE | NIL | NOT | HASHTAG
			| CURLY_BRACKET_OPEN | THREEDOTS | MATCH => {
				self.current += 1;
				true
			}
			_ => false,
		}
	}

	fn get_prev_expr(&mut self) -> &mut Expression {
		return match self.internal_stack.last_mut() {
			Some(last) => last.get_mut(),
			None => &mut self.expr
		};
	}

	fn use_internal_stack<T>(
		&mut self,
		f: impl FnOnce(&mut Self) -> T
	) -> (T, Expression) {
		self.internal_stack.push(Cell::new(Expression::new()));
		let result = f(self);
		let code = self.internal_stack.pop().unwrap().into_inner();
		(result, code)
	}

	fn build_expression(&mut self, end: OptionalEnd, help: Option<&str>) -> Expression {
		let mut expr = Expression::with_capacity(16);
		let notable = &mut true;
		let start = self.current;
		let last = loop {
			let t = self.advance();
			match t.kind() {
				IDENTIFIER => {
					let fname = self.build_identifier();
					self.current -= 1;
					expr.push_back(fname);
					if self.check_val() {
						break t;
					}
				}
				CURLY_BRACKET_OPEN => {
					if let Some((kind, ..)) = end {
						if kind == CURLY_BRACKET_OPEN && *notable {
							break t;
						}
					}
					expr.push_back(self.build_table());
					*notable = true;
					if self.check_val() {
						break t;
					}
				}
				PLUS | STAR | SLASH | PERCENTUAL | CARET | TWODOTS | EQUAL | BIGGER
				| BIGGER_EQUAL | SMALLER | SMALLER_EQUAL => {
					self.check_operator(&t, notable, Some(&expr));
					expr.push_back(SYMBOL(t.lexeme()))
				}
				MINUS => {
					self.check_operator(&t, notable, None);
					expr.push_back(SYMBOL(if self.look_back(1).kind() == MINUS {
						format!(" {}", t.lexeme())
					} else {
						t.lexeme()
					}))
				}
				FLOOR_DIVISION => {
					self.check_operator(&t, notable, Some(&expr));
					let mut division = Expression::with_capacity(expr.len());
					division.append(&mut expr);
					division.push_back(SYMBOL(String::from('/')));
					division.append(&mut self.build_expression(end, help));
					expr.push_back(SYMBOL(String::from("math.floor")));
					expr.push_back(CALL(vec![division]));
					self.current -= 1;
				}
				BIT_AND => bitwise!(self, t, expr, "band", end, notable, help),
				BIT_OR => bitwise!(self, t, expr, "bor", end, notable, help),
				BIT_XOR => {
					//SAFETY: the token goes out of scope after BorrowedToken is used, so it stays valid
					let t2 = if self.options.env_bitwise == BitwiseMode::Vanilla {
						Token::new(t.kind(), '~', t.position())
					} else {
						t.into_owned()
					};
					if self.build_bitwise_op(&BorrowedToken::new(&t2), &mut expr, "bxor", end, notable, help) {
						break t;
					}
				}
				BIT_NOT => {
					self.check_operator(&t, notable, None);
					if let Some(bit) = self.options.env_jitbit.clone() {
						let arg = self.build_expression(end, help);
						expr.push_back(SYMBOL(bit.clone() + ".bnot"));
						expr.push_back(CALL(vec![arg]));
						self.current -= 1;
						if self.check_val() {
							break t;
						}
					} else {
						expr.push_back(SYMBOL(t.lexeme()))
					}
				}
				LEFT_SHIFT => bitwise!(self, t, expr, "lshift", end, notable, help),
				RIGHT_SHIFT => bitwise!(self, t, expr, "rshift", end, notable, help),
				NOT_EQUAL => {
					self.check_operator(&t, notable, Some(&expr));
					expr.push_back(SYMBOL(String::from("~=")))
				}
				HASHTAG => {
					if !matches!(
						self.peek(0).kind(),
						IDENTIFIER | CURLY_BRACKET_OPEN | ROUND_BRACKET_OPEN
					) {
						let t = self.peek(0);
						self.expected("<table>",
							&t.lexeme(),
							t.line(),
							t.column(),
							t.range(),
							None
						);
					}
					expr.push_back(SYMBOL(String::from("#")))
				}
				/*SAFE_EXPRESSION => {
					self.assert(ROUND_BRACKET_OPEN, "(")?;
					self.current += 1;
					expr.push_back(PGET(self.build_identifier(true)?));
				}*/
				AND => {
					self.check_operator(&t, notable, Some(&expr));
					expr.push_back(SYMBOL(String::from(" and ")))
				}
				OR => {
					self.check_operator(&t, notable, Some(&expr));
					expr.push_back(SYMBOL(String::from(" or ")))
				}
				NOT => {
					self.check_operator(&t, notable, None);
					expr.push_back(SYMBOL(String::from("not ")))
				}
				MATCH => {
					let name = self.get_next_internal_var();
					let ident = SYMBOL(name.clone());
					let mut ctoken = self.build_match_block(name, &|i /* , _ */| {
						let start = i.peek(0).line();
						let (expr, mut code) = i.use_internal_stack(|i| i.build_expression(None, help));
						let end = i.look_back(1).line();
						if matches!(i.look_back(0).kind(), CURLY_BRACKET_CLOSED | DEFAULT) {
							i.current -= 1
						}
						code.push_back(ALTER {
							kind: DEFINE,
							names: vec_deque![vec_deque![ident.clone()]],
							values: vec![expr],
							line: end
						});
						CodeBlock { start, code, end }
					});
					let MATCH_BLOCK {branches, line, ..} = &mut ctoken else {
						unreachable!()
					};
					let last_branch = branches.last().unwrap();
					if !(last_branch.0.is_empty() && last_branch.2.is_none()) {
						branches.push((Vec::new(), Expression::new(), None, CodeBlock {
							start: *line,
							code: vec_deque![ALTER {
								kind: DEFINE,
								names: vec_deque![vec_deque![ident.clone()]],
								values: vec![vec_deque![SYMBOL(String::from("nil"))]],
								line: *line
							}],
							end: *line
						}))
					}
					self.get_prev_expr().push_back(ctoken);
					expr.push_back(ident);
					if self.check_val() {
						break t;
					}
				}
				COALESCE => {
					let mut leftexpr = Expression::with_capacity(expr.len());
					leftexpr.append(&mut expr);
					let (rightexpr, mut code) = self.use_internal_stack(|i| i.build_expression(end, help));
					self.current -= 1;
					let name = self.get_next_internal_var();
					let start = self.at(start).line();
					let end = self.at(self.current).line();
					let prev_expr = self.get_prev_expr();
					prev_expr.push_back(VARIABLE {
						line: start,
						local: true,
						names: vec![name.clone()],
						values: vec![leftexpr],
					});
					let name = SYMBOL(name);
					code.push_back(ALTER {
						kind: DEFINE,
						line: t.line(),
						names: vec_deque![vec_deque![name.clone()]],
						values: vec![rightexpr]
					});
					prev_expr.push_back(IF_STATEMENT {
						condition: vec_deque![name.clone(), SYMBOL(String::from(" == nil"))],
						code: CodeBlock {
							start: t.line(),
							code,
							end,
						},
						next: None,
					});
					expr.push_back(name);
					if self.check_val() {
						break t;
					}
				}
				QUESTION_MARK => {
					let mut condition = Expression::with_capacity(expr.len());
					condition.append(&mut expr);
					let (exprtrue, mut codetrue) = self.use_internal_stack(
						|i| i.build_expression(Some((COLON, ":")), help)
					);
					let t2 = self.look_back(0);
					let (exprfalse, mut codefalse) = self.use_internal_stack(
						|i| i.build_expression(end, help)
					);
					self.current -= 1;
					let name = self.get_next_internal_var();
					let start = self.at(start).line();
					let end = self.at(self.current).line();
					let prev_expr = self.get_prev_expr();
					prev_expr.push_back(VARIABLE {
						line: t.line(),
						local: true,
						names: vec![name.clone()],
						values: Vec::new(),
					});
					let name = SYMBOL(name);
					codetrue.push_back(ALTER {
						kind: DEFINE,
						line: t.line(),
						names: vec_deque![vec_deque![name.clone()]],
						values: vec![exprtrue]
					});
					codefalse.push_back(ALTER {
						kind: DEFINE,
						line: t.line(),
						names: vec_deque![vec_deque![name.clone()]],
						values: vec![exprfalse]
					});
					prev_expr.push_back(IF_STATEMENT {
						condition,
						code: CodeBlock {
							start,
							code: codetrue,
							end: t2.line(),
						},
						next: Some(Box::new(DO_BLOCK(CodeBlock {
							start: t2.line(),
							code: codefalse,
							end,
						}))),
					});
					expr.push_back(name);
					if self.check_val() {
						break t;
					}
				}
				THREEDOTS | NUMBER | TRUE | FALSE | NIL | STRING => {
					expr.push_back(SYMBOL(t.lexeme()));
					if self.check_val() {
						break t;
					}
				}
				ROUND_BRACKET_OPEN => {
					expr.push_back(EXPR(
						self.build_expression(Some((ROUND_BRACKET_CLOSED, ")")), help),
					));
					if self.check_val() {
						break t;
					}
					self.current += 1;
					let fname = self.build_identifier();
					expr.push_back(fname);
					self.current -= 1;
					if self.check_val() {
						break t;
					}
				}
				FN => {
					let /*(*/args/*, types)*/ = if self.advance_if(ROUND_BRACKET_OPEN)
						&& !self.advance_if(ROUND_BRACKET_CLOSED)
					{
						self.build_function_args()
					} else {
						/*(*/FunctionArgs::new()//, None)
					};
					let code = self.build_function_block(/*types*/);
					expr.push_back(LAMBDA { args, code });
					if self.check_val() {
						break t;
					}
				}
				SEMICOLON => {
					self.current += 1;
					break t;
				}
				_ => break t,
			}
		};
		if expr.is_empty() {
			self.expected(
				"<expr>",
				&last.lexeme(),
				last.line(),
				last.column(),
				last.range(),
				help
			);
		}
		self.assert_end(&self.look_back(0), end, expr)
	}

	fn build_name(&mut self) -> Expression {
		vec_deque![self.build_identifier()]
	}

	fn build_identifier(&mut self) -> ComplexToken {
		let line = self.look_back(0).line();
		let (mut expr, safe_indexing) = self.build_identifier_internal();
		if safe_indexing {
			expr.push_front(SYMBOL(String::from("(")));
			expr.push_back(SYMBOL(String::from(")")));
		}
		IDENT { expr, line }
	}

	fn build_safe_index(
		&mut self,
		normal_kind: TokenType,
		kind: TokenType,
		expr: &mut Expression,
	) -> bool {
		if (kind as u8).wrapping_sub(6) != normal_kind as u8 {
			return false;
		}
		let mut safe_expr = Expression::with_capacity(expr.len());
		safe_expr.append(expr);
		let name = self.get_next_internal_var();
		let line = self.peek(0).line();
		self.get_prev_expr().push_back(VARIABLE {
			local: true,
			names: vec![name.clone()],
			values: vec![safe_expr],
			line,
		});
		expr.push_back(SYMBOL(name.clone()));
		expr.push_back(SYMBOL(String::from(" and ")));
		expr.push_back(SYMBOL(name));
		true
	}

	fn build_identifier_internal(&mut self) -> (Expression, bool) {
		let mut expr = Expression::with_capacity(8);
		let mut safe_indexing = false;
		self.current -= 1;
		loop {
			let t = self.advance();
			match t.kind() {
				IDENTIFIER => {
					expr.push_back(SYMBOL(t.lexeme()));
					if self.check_val() {
						break;
					}
				}
				DOT | SAFE_DOT => {
					safe_indexing |= self.build_safe_index(DOT, t.kind(), &mut expr);
					self.check_index(&t, &mut expr, ".");
				}
				DOUBLE_COLON | SAFE_DOUBLE_COLON => {
					safe_indexing |= self.build_safe_index(DOUBLE_COLON, t.kind(), &mut expr);
					self.check_index(&t, &mut expr, ":");
					match self.peek(1).kind() {
						ROUND_BRACKET_OPEN => {}
						SAFE_CALL => {
							expr.pop_back();
							let position = self.peek(0).position();
							let name = if t.kind() == DOUBLE_COLON {
								let mut start = {
									let mut start = Expression::with_capacity(2);
									if let Some(SYMBOL(lexeme)) = expr.get(1) {
										if lexeme == " and " {
											start.push_back(expr[0].clone());
											start.push_back(expr[1].clone());
										}
									}
									start
								};
								let mut expr_self = Expression::with_capacity(expr.len());
								expr_self.append(&mut expr);
								let name = self.get_next_internal_var();
								self.expr.push_back(VARIABLE {
									local: true,
									names: vec![name.clone()],
									values: vec![expr_self],
									line: position.start.line,
								});
								expr.append(&mut start);
								expr.push_back(SYMBOL(name.clone()));
								name
							} else {
								let SYMBOL(name) = &expr[0] else {
									unreachable!();
								};
								name.to_owned()
							};
							expr.push_back(SYMBOL(String::from(".")));
							self.tokens
								.insert(self.current + 2, Token::new(IDENTIFIER, name, position.clone()));
							if self.peek(3).kind() != ROUND_BRACKET_CLOSED {
								self.tokens.insert(
									self.current + 3,
									Token::new(COMMA, String::from(","), position),
								);
								self.size += 2;
							} else {
								self.size += 1;
							}
						}
						_ => {
							let t = self.peek(1);
							self.expected("(", &t.lexeme(), t.line(), t.column(), t.range(), None);
						}
					}
				}
				SQUARE_BRACKET_OPEN | SAFE_SQUARE_BRACKET => {
					safe_indexing |=
						self.build_safe_index(SQUARE_BRACKET_OPEN, t.kind(), &mut expr);
					let qexpr = self.build_expression(Some((SQUARE_BRACKET_CLOSED, "]")), None);
					expr.push_back(SYMBOL(String::from("[(")));
					expr.push_back(EXPR(qexpr));
					expr.push_back(SYMBOL(String::from(")]")));
					if self.check_val() {
						break;
					}
				}
				ROUND_BRACKET_OPEN | SAFE_CALL => {
					safe_indexing |= self.build_safe_index(ROUND_BRACKET_OPEN, t.kind(), &mut expr);
					expr.push_back(CALL(self.build_call()));
					if self.check_val() {
						break;
					}
				}
				_ => break,
			}
		}
		(expr, safe_indexing)
	}

	fn get_code_block_start(&mut self) -> usize {
		let t = self.advance();
		if t.kind() != CURLY_BRACKET_OPEN {
			self.current -= 2;
			let t2 = self.advance();
			if t2.kind() == CURLY_BRACKET_OPEN {
				t2.line()
			} else {
				self.expected("{", &t.lexeme(), t.line(), t.column(), t.range(), None);
				0
			}
		} else {
			t.line()
		}
	}

	fn parse_code_block(
		&mut self,
		mut tokens: Vec<Token>,
		//locals: LocalsList,
	) -> Expression {
		if tokens.is_empty() {
			Expression::new()
		} else {
			tokens.push(self.tokens.last().unwrap().clone());
			let i = parse_tokens_internal(tokens, self.filename, self.options);
			//let (ctokens, statics) = parse_tokens(tokens, self.filename, self.options);
			self.statics += &i.statics;
			self.errors += i.errors;
			i.expr
		}
	}

	fn build_code_block(&mut self /* , locals: LocalsList */) -> CodeBlock {
		let start = self.get_code_block_start();
		let mut tokens: Vec<Token> = Vec::new();
		let mut cscope = 1u8;
		let end: usize;
		loop {
			let t = self.advance();
			match t.kind() {
				CURLY_BRACKET_OPEN => cscope += 1,
				CURLY_BRACKET_CLOSED => {
					cscope -= 1;
					if cscope == 0 {
						end = t.line();
						break;
					}
				}
				EOF => {
					self.expected_before(
						"}",
						"<end>",
						t.line(),
						t.column(),
						t.range(),
						None
					);
					end = t.line();
					break
				},
				_ => {}
			}
			tokens.push(t.into_owned());
		}
		let code = self.parse_code_block(tokens /* , locals */);
		CodeBlock { start, code, end }
	}

	fn build_function_block(
		&mut self,
		//args: Option<Vec<(String, LuaType)>>,
	) -> CodeBlock {
		/*
		if let Some(args) = args {
			self.build_code_block({
				let mut locals = self.locals.clone().unwrap();
				for (name, luatype) in args {
					locals.insert(name, luatype);
				}
				Some(locals)
			})
		} else {*/
		self.build_code_block(/*self.locals.clone()*/)
		//}
	}

	fn build_loop_block(&mut self) -> CodeBlock {
		let mut hascontinue: Option<String> = None;
		let mut is_in_other_loop = false;
		let start = self.get_code_block_start();
		let mut tokens: Vec<Token> = Vec::new();
		let mut cscope = 1u8;
		let end: usize;
		loop {
			let t = self.advance();
			match t.kind() {
				CURLY_BRACKET_OPEN => cscope += 1,
				CURLY_BRACKET_CLOSED => {
					cscope -= 1;
					is_in_other_loop = false;
					if cscope == 0 {
						end = t.line();
						break;
					}
				}
				FOR | WHILE | LOOP => is_in_other_loop = true,
				CONTINUE if !is_in_other_loop => {
<<<<<<< HEAD
					let name = self.get_next_internal_var();
					hascontinue = Some(name.clone());
					let position = t.position();
					if self.options.env_continue == ContinueMode::MoonScript {
						tokens.push(Token::new(IDENTIFIER, name, position.clone()));
						tokens.push(Token::new(DEFINE, "=", position.clone()));
						tokens.push(Token::new(TRUE, "true", position.clone()));
						tokens.push(Token::new(BREAK, "break", position));
=======
					if self.options.env_continue == ContinueMode::MoonScript {
						let line = t.line();
						tokens.push(Token::new(IDENTIFIER, {
							if let Some(name) = hascontinue.as_ref() {
								name.clone()
							} else {
								let name = self.get_next_internal_var();
								hascontinue = Some(name.clone());
								name
							}
						}, line, 0));
						tokens.push(Token::new(DEFINE, "=", line, 0));
						tokens.push(Token::new(TRUE, "true", line, 0));
						tokens.push(Token::new(BREAK, "break", line, 0));
>>>>>>> 51a85aba
						continue;
					} else if hascontinue.is_none() {
						hascontinue = Some(String::new())
					}
				}
				EOF => {
					self.expected_before(
						"}",
						"<end>",
						t.line(),
						t.column(),
						t.range(),
						None
					);
					end = t.line();
					break
				},
				_ => {}
			}
			tokens.push(t.into_owned());
		}
		let mut code = self.parse_code_block(tokens /* , self.locals.clone() */);
		if let Some(name) = hascontinue {
			use ContinueMode::*;
			match self.options.env_continue {
				Simple => {}
				Goto | LuaJIT => code.push_back(SYMBOL(String::from("::continue::"))),
				MoonScript => {
					code.push_back(ALTER {
						kind: DEFINE,
						names: vec_deque![vec_deque![SYMBOL(name.clone())]],
						values: vec![vec_deque![SYMBOL(String::from("true"))]],
						line: end,
					});
					code = vec_deque![
						VARIABLE {
							local: true,
							names: vec![name.clone()],
							values: vec![vec_deque![SYMBOL(String::from("false"))]],
							line: start
						},
						LOOP_UNTIL {
							condition: vec_deque![SYMBOL(String::from("true"))],
							code: CodeBlock { start, code, end },
							line: start
						},
						IF_STATEMENT {
							condition: vec_deque![SYMBOL(String::from("not ")), SYMBOL(name)],
							code: CodeBlock {
								start: end,
								code: vec_deque![BREAK_LOOP],
								end
							},
							next: None
						}
					]
				}
			}
		}
		CodeBlock { start, code, end }
	}

	fn build_identifier_list(&mut self) -> Vec<String> {
		let mut idents: Vec<String> = Vec::new();
		loop {
			let t = self.assert_advance(IDENTIFIER, "<name>", None);
			idents.push(t.lexeme());
			if !self.advance_if(COMMA) {
				break idents;
			}
		}
	}

	fn build_function_args(&mut self) -> /* ArgsAndTypes */ FunctionArgs {
		let mut args = FunctionArgs::new();
		/*let mut types: Option<Vec<(String, LuaType)>> = if self.locals.is_some() {
			Some(Vec::new())
		} else {
			None
		};*/
		while {
			let name = {
				let t = self.advance();
				match t.kind() {
					IDENTIFIER => {},
					THREEDOTS => self.assert_compare(
						ROUND_BRACKET_CLOSED,
						")",
						Some("A vararg should be the last argument")
					),
					_ => self.expected("<name>", &t.lexeme(), t.line(), t.column(), t.range(), None),
				}
				t
			};
			/*if let Some(types) = &mut types {
				types.push((
					name.lexeme(),
					if name.kind() == THREEDOTS {
						LuaType::ANY
					} else {
						self.build_type()?
					},
				))
			}*/
			let t = self.advance();
			match t.kind() {
				COMMA => {
					args.push((name.lexeme(), None));
					true
				}
				DEFINE => {
					let default = self.build_expression(None, Some("Missing default value"));
					args.push((name.lexeme(), Some((default, name.line()))));
					let notended = self.peek(0).kind() != CURLY_BRACKET_OPEN;
					if notended {
						match self.look_back(0).kind() {
							COMMA => {}
							ROUND_BRACKET_CLOSED => self.current -= 1,
							_ => {
								let t = self.peek(0);
								self.expected(")", &t.lexeme(), t.line(), t.column(), t.range(), None);
							}
						}
					}
					notended
				}
				ROUND_BRACKET_CLOSED => {
					args.push((name.lexeme(), None));
					false
				}
				_ => {
					self.expected(")", &t.lexeme(), t.line(), t.column(), t.range(), None);
					false
				},
			}
		} {}
		/* (args, types) */ args
	}

	fn build_elseif_chain(&mut self, condition: Option<Expression>) -> ComplexToken {
		let condition = match condition {
			Some(condition) => condition,
			None => {
				if self.advance_if(LOCAL) {
					let start = self.look_back(0).line();
					let destructure = self.advance_if(CURLY_BRACKET_OPEN);
					let (vars, mut code) = self.use_internal_stack(
						|i| i.build_variables(true, start, destructure)
					);
					let (condition, end) = {
						let VARIABLE {names, line: end, ..} = &vars else {
							unreachable!()
						};
						let mut condition = Expression::with_capacity(names.len());
						let mut names = names.iter();
						let first = names.next().unwrap();
						condition.push_back(SYMBOL(format_clue!(first, " ~= nil")));
						for name in names {
							condition.push_back(SYMBOL(format_clue!(" and ", name, " ~= nil")))
						}
						(condition, *end)
					};
					code.push_back(vars);
					code.push_back(self.build_elseif_chain(Some(condition)));
					return DO_BLOCK(CodeBlock { start, code, end })
				}
				self.build_expression(Some((CURLY_BRACKET_OPEN, "{")), Some("Missing condition"))
			}
		};
		let code = self.build_code_block(/*self.locals.clone()*/);
		IF_STATEMENT {
			condition,
			code,
			next: {
				let t = self.advance();
				match t.kind() {
					ELSEIF => Some(Box::new(self.build_elseif_chain(None))),
					ELSE => Some(Box::new(DO_BLOCK(
						self.build_code_block(/*self.locals.clone()*/),
					))),
					_ => {
						self.current -= 1;
						None
					}
				}
			},
		}
	}

	fn build_enums(&mut self, local: bool) -> Expression {
		self.current += 1;
		self.assert(CURLY_BRACKET_OPEN, "{", Some("Missing enum block start"));
		let mut enums = Expression::new();
		let mut n = 0i16;
		loop {
			if self.advance_if(CURLY_BRACKET_CLOSED) {
				break;
			}
			let name = self.assert_advance(IDENTIFIER, "<name>", None);
			let t = self.advance();
			let value = match t.kind() {
				CURLY_BRACKET_CLOSED => {
					self.current -= 1;
					n += 1;
					SYMBOL(n.to_string())
				}
				COMMA => {
					n += 1;
					SYMBOL(n.to_string())
				}
				DEFINE => {
					let mut lexeme = self.advance().lexeme();
					if lexeme.as_bytes()[0] == b'-' {
						lexeme += &self.advance().lexeme();
					}
					n = match lexeme.parse() {
						Ok(n) => n,
						Err(msg) => {
							let t = self.look_back(0);
							self.error(
								"Enums values should be a non-float number ranging from -32768 to 32767.",
								t.line(),
								t.column(),
								t.range(),
								Some(&msg.to_string())
							);
							0
						}
					};
					self.advance_if(COMMA);
					SYMBOL(n.to_string())
				}
				_ => {
					self.expected("}", &t.lexeme(), t.line(), t.column(), t.range(), None);
					SYMBOL(String::new())
				},
			};
			enums.push_back(VARIABLE {
				line: name.line(),
				local,
				names: vec![name.lexeme()],
				values: vec![vec_deque![value]],
			});
		}
		/*if let Some(locals) = &mut self.locals {
			for r#enum in &enums {
				if let VARIABLE { names, .. } = r#enum {
					locals.insert(names[0].clone(), LuaType::NUMBER);
				}
			}
		}*/
		enums
	}

	fn build_function(&mut self, local: bool) -> ComplexToken {
		self.current += 1;
		let t = self.assert_advance(IDENTIFIER, "<name>", None);
		let name = vec_deque![SYMBOL(t.lexeme())];
		self.assert(ROUND_BRACKET_OPEN, "(", Some("Missing argument list start"));
		let /*(*/args/*, types)*/ = if !self.advance_if(ROUND_BRACKET_CLOSED) {
			self.build_function_args()
		} else {
			/*(*/FunctionArgs::new()//, None)
		};
		let code = self.build_function_block(/*types*/);
		/*if self.locals.is_some() {
			self.add_variable(t.lexeme(), LuaType::NIL);
		}*/
		FUNCTION {
			local,
			name,
			args,
			code,
		}
	}
	/*
		fn add_variable(&mut self, name: String, luatype: LuaType) {
			if let Some(locals) = &mut self.locals {
				locals.insert(name, luatype);
			}
		}

		fn build_type(&mut self) -> Result<LuaType, String> {
			if self.advance_if(COLON) {
				Ok(LuaType::ANY) //PLACEHOLDER
			} else {
				Ok(LuaType::NIL)
			}
		}
	*/
	/*fn build_variable(&mut self) -> Result</*(*/ String /*, LuaType)*/, String> {
		let name = self.assert_advance(IDENTIFIER, "<name>")?.lexeme();
		/*if self.locals.is_some() {
			let luatype = self.build_type()?;
			self.add_variable(name.to_string(), luatype.clone());
			Ok((name, luatype))
		} else {*/
		Ok(/*(*/ name /*, LuaType::ANY)*/)
		//}
	}*/

	#[allow(clippy::type_complexity)]
	fn build_destructure_table(&mut self) -> (Vec<String>, Vec<String>, Vec<String>) {
		let mut names = Vec::new();
		let mut key_names = Vec::new();
		let name = self.get_next_internal_var();
		let mut internal_names = vec![name.clone()];
		self.build_destructure_table_internal(
			&mut names,
			&mut key_names,
			&mut internal_names,
			name + ".",
		);
		(names, key_names, internal_names)
	}

	fn build_destructure_table_internal(
		&mut self,
		names: &mut Vec<String>,
		key_names: &mut Vec<String>,
		internal_names: &mut Vec<String>,
		key_start: String,
	) {
		loop {
			let t = self.assert_advance(IDENTIFIER, "<name>", None);
			names.push(if self.advance_if(ARROW) {
				if self.advance_if(CURLY_BRACKET_OPEN) {
					let name = self.get_next_internal_var();
					internal_names.push(format_clue!(key_start, t.lexeme()));
					internal_names.push(name.clone());
					self.build_destructure_table_internal(
						names,
						key_names,
						internal_names,
						name + ".",
					);
					if self.advance_if(COMMA) {
						continue;
					} else {
						self.assert_advance(CURLY_BRACKET_CLOSED, "}", Some("Missing destructued table end"));
						break;
					}
				} else {
					self.assert_advance(IDENTIFIER, "<name>", None).lexeme()
				}
			} else {
				t.lexeme()
			});
			key_names.push(format_clue!(key_start, t.lexeme()));
			if !self.advance_if(COMMA) {
				self.assert_advance(CURLY_BRACKET_CLOSED, "}", Some("Missing destructued table end"));
				break;
			}
		}
	}

	fn build_table_destructuring(
		&mut self,
		internal_names: Vec<String>,
		values: Vec<Expression>,
		line: usize,
	) {
		let prev_expr = self.get_prev_expr();
		let mut names = internal_names.into_iter();
		prev_expr.push_back(VARIABLE {
			local: true,
			names: vec![names.next().unwrap()],
			values,
			line,
		});
		while let (Some(prev_name), Some(name)) = (names.next(), names.next()) {
			prev_expr.push_back(VARIABLE {
				local: true,
				names: vec![name.clone()],
				values: vec![vec_deque![SYMBOL(prev_name)]],
				line,
			});
		}
	}

	fn build_variables(
		&mut self,
		local: bool,
		line: usize,
		destructure: bool,
	) -> ComplexToken {
		let (names, destructure) = if destructure {
			let (names, key_names, internal_names) = self.build_destructure_table();
			(names, Some((key_names, internal_names)))
		} else {
			(self.build_identifier_list(), None)
		};
		let check = self.advance().kind();
		let mut values = if check != DEFINE {
			if check == SEMICOLON {
				self.current += 1;
			}
			if local {
				Vec::new()
			} else {
				/*if let Some(_locals) = &self.locals {
					//println!("{:?}", locals);
				} else {
					self.warning("Defining external globals will not do anything if you don't have type checking enabled!", line)
				}*/
				self.current -= 1;
				return SYMBOL(String::new());
			}
		} else {
			self.find_expressions(None, Some("Missing value"))
		};
		self.current -= 1;
		if let Some((key_names, internal_names)) = destructure {
			self.build_table_destructuring(internal_names, values, line);
			values = Vec::new();
			for key_name in key_names {
				values.push(vec_deque![SYMBOL(key_name)])
			}
		}
		VARIABLE {
			local,
			names,
			values,
			line,
		}
	}

	fn compile_static(&mut self, expr: Expression) {
		let code = self.compiler.compile_tokens(0, expr).unwrap(); //TEMPORARY, FIX THIS
		self.statics += &(code + "\n");
	}

	fn build_match_block(
		&mut self,
		name: String,
		func: &impl Fn(&mut ParserInfo<'a> /* , LocalsList */) -> CodeBlock,
	) -> ComplexToken {
		let line = self.peek(0).line();
		let value = self.build_expression(Some((CURLY_BRACKET_OPEN, "{")), Some("Missing matched value"));
		let mut branches: Vec<MatchCase> = Vec::new();
		while {
			if self.advance_if(DEFAULT) {
				let t = self.advance();
				match t.kind() {
					ARROW => {
						if branches.is_empty() {
							let t = self.look_back(1);
							self.error(
								"The default case (with no extra if) of a match block must be the last case, not the first",
								t.line(),
								t.column(),
								t.range(),
								None
							);
						}
						branches.push((Vec::new(), Expression::new(), None, func(self /* , self.locals.clone() */)));
						self.assert(CURLY_BRACKET_CLOSED, "}", Some("Missing default case's end"));
						false
					}
					IF => {
						let (extra_if, internal_expr) = self.use_internal_stack(|i|
							i.build_expression(Some((ARROW, "=>")), None)
						);
						branches.push((
							Vec::new(),
							internal_expr,
							Some(extra_if),
							func(self /* , self.locals.clone() */),
						));
						!self.advance_if(CURLY_BRACKET_CLOSED)
					}
					_ => {
						self.expected("=>", &t.lexeme(), t.line(), t.column(), t.range(), None);
						false
					},
				}
			} else {
				let errors = self.errors;
				let ((expr, extra_if), internal_expr) = self.use_internal_stack(|i| {
					let expr = i.build_expression(None, Some("Missing match case's pattern"));
					if expr.is_empty() {
						return (expr, None);
					}
					let t = i.look_back(0);
					let extra_if = match t.kind() {
						ARROW => None,
						IF => Some(i.build_expression(Some((ARROW, "=>")), None)),
						_ => {
							i.expected("=>", &t.lexeme(), t.line(), t.column(), t.range(), None);
							None
						}
					};
					(expr, extra_if)
				});
				let mut conditions: Vec<Expression> = Vec::new();
				let mut current = Expression::with_capacity(3);
				for ctoken in expr {
					match ctoken {
						SYMBOL(lexeme) if lexeme == " or " => {
							conditions.push(current.clone());
							current.clear();
						}
						_ => current.push_back(ctoken),
					}
				}
				if !current.is_empty() {
					conditions.push(current);
				}
				branches.push((
					conditions,
					internal_expr,
					extra_if,
					func(self /* , self.locals.clone() */)
				));
				!self.advance_if(CURLY_BRACKET_CLOSED) && self.errors == errors
			}
		} {}
		MATCH_BLOCK {
			name,
			value,
			branches,
			line,
		}
	}

	fn parse_token_local_global(&mut self, t: &BorrowedToken) {
		let local = t.kind() == LOCAL;
		match self.peek(0).kind() {
			FN => {
				let function = self.build_function(local);
				self.expr.push_back(function);
			}
			ENUM => {
				let enums = &mut self.build_enums(local);
				self.expr.append(enums);
			}
			_ => {
				let destructure = self.advance_if(CURLY_BRACKET_OPEN);
				let vars = self.build_variables(local, t.line(), destructure);
				self.expr.push_back(vars);
			}
		}
	}

	fn parse_token_static(&mut self, t: &BorrowedToken) {
		match self.peek(0).kind() {
			FN => {
				let function = vec_deque![self.build_function(true)];
				self.compile_static(function);
			}
			ENUM => {
				let enums = self.build_enums(true);
				self.compile_static(enums);
			}
			_ => {
				let vars = vec_deque![self.build_variables(true, t.line(), false)];
				self.compile_static(vars);
			}
		}
	}

	fn parse_token_method(&mut self) {
		let name = {
			let mut expr = Expression::with_capacity(4);
			loop {
				let t = self.advance();
				match t.kind() {
					IDENTIFIER => {
						let nt = self.peek(0);
						if nt.kind() == IDENTIFIER {
							self.unexpected(&nt.lexeme(), nt.line(), nt.column(), nt.range(), None);
						}
						expr.push_back(SYMBOL(t.lexeme()))
					}
					DOT => self.check_index(&t, &mut expr, "."),
					DOUBLE_COLON => {
						self.check_index(&t, &mut expr, ":");
						let t = self.peek(1);
						if t.kind() != ROUND_BRACKET_OPEN {
							self.expected("(", &t.lexeme(), t.line(), t.column(), t.range(), None);
						}
					}
					ROUND_BRACKET_OPEN => break,
					_ => self.expected("(", &t.lexeme(), t.line(), t.column(), t.range(), None),
				}
			}
			expr
		};
		let /*(*/args/*, types)*/ = if !self.advance_if(ROUND_BRACKET_CLOSED) {
			self.build_function_args()
		} else {
			/*(*/FunctionArgs::new()//, None)
		};
		let code = self.build_function_block(/*types*/);
		//ADD FUNCTION FOR ADDING VALUES INSIDE TABLES MAYBE?
		self.expr.push_back(FUNCTION {
			local: false,
			name,
			args,
			code,
		});
	}

	fn parse_token_identifier(&mut self, t: &BorrowedToken) {
		let start = self.current - 1;
		let (mut first_expr, safe_indexing) = self.build_identifier_internal();
		if let CALL(_) = first_expr.back().unwrap() {
			let line = self.at(start).line();
			if safe_indexing {
				let name = SYMBOL({
					let SYMBOL(name) = first_expr.pop_front().unwrap() else {
						unreachable!()
					};
					first_expr.pop_front();
					first_expr.pop_front();
					name
				});
				first_expr.push_front(name.clone());
				self.expr.push_back(IF_STATEMENT {
					condition: vec_deque![name],
					code: CodeBlock {
						start: line,
						code: vec_deque![IDENT {
							expr: first_expr,
							line
						}],
						end: line,
					},
					next: None,
				});
				self.current -= 1;
			} else {
				self.expr.push_back(IDENT {
					expr: first_expr,
					line,
				});
				self.current -= 1;
				self.advance_if(SEMICOLON);
			}
			return;
		} else if safe_indexing {
			self.error(
				"Safe indexing cannot be used when altering variables",
				t.line(),
				t.column(),
				t.range(),
				None
			);
		}
		let mut names = vec_deque![first_expr];
		while {
			self.current += 1;
			self.look_back(1).kind() == COMMA
		} {
			names.push_back(self.build_name());
		}
		self.current -= 1;
		let checkt = self.look_back(0);
		let check = checkt.kind();
		if check < DEFINE || check > MODULATE {
			self.expected("=", &checkt.lexeme(), checkt.line(), checkt.column(), checkt.range(), None);
		}
		let values = self.find_expressions(None, Some("Missing value"));
		if check == DEFINE_COALESCE {
			for value in values {
				if let Some(name) = names.pop_front() {
					let mut condition = name.clone();
					condition.push_back(SYMBOL(String::from(" == nil")));
					self.expr.push_back(IF_STATEMENT {
						condition,
						code: CodeBlock {
							start: t.line(),
							code: vec_deque![ALTER {
								kind: DEFINE,
								names: vec_deque![name],
								values: vec![value],
								line: t.line()
							}],
							end: t.line(),
						},
						next: None,
					});
				} else {
					break;
				}
			}
		} else {
			self.expr.push_back(ALTER {
				kind: check,
				line: t.line(),
				names,
				values,
			});
		}
		self.current -= 1;
	}

	fn parse_token_round_bracket_open(&mut self) {
		let expr = self.build_expression(Some((ROUND_BRACKET_CLOSED, ")")), None);
		self.expr.push_back(EXPR(expr));
		self.current += 1;
		let call = self.build_identifier();
		self.expr.push_back(call);
		self.current += 1;
		self.advance_if(SEMICOLON);
	}

	fn parse_token_curly_bracket_open(&mut self) {
		self.current -= 1;
		let block = self.build_code_block(/*self.locals.clone()*/);
		self.expr.push_back(DO_BLOCK(block));
	}

	fn parse_token_if(&mut self) {
		let ctoken = self.build_elseif_chain(None);
		self.expr.push_back(ctoken);
	}

	fn parse_token_match(&mut self) {
		let name = self.get_next_internal_var();
		let ctoken = self.build_match_block(name, &ParserInfo::build_code_block);
		self.expr.push_back(ctoken);
	}

	fn parse_token_while(&mut self, line: usize) {
		let condition = self.build_expression(Some((CURLY_BRACKET_OPEN, "{")), Some("Missing condition"));
		let code = self.build_loop_block();
		self.expr.push_back(WHILE_LOOP { condition, code, line });
	}

	fn parse_token_until(&mut self, line: usize) {
		let mut condition = self.build_expression(Some((CURLY_BRACKET_OPEN, "{")), Some("Missing condition"));
		condition.push_front(SYMBOL(String::from("not (")));
		condition.push_back(SYMBOL(String::from(")")));
		let code = self.build_loop_block();
		self.expr.push_back(WHILE_LOOP { condition, code, line });
	}

	fn parse_token_loop(&mut self, line: usize) {
		let code = self.build_loop_block();
		let t = self.advance();
		match t.kind() {
			UNTIL => {
				let condition = self.build_expression(None, Some("Missing condition"));
				self.expr.push_back(LOOP_UNTIL { condition, code, line: t.line() })
			}
			WHILE => {
				let mut condition = self.build_expression(None, Some("Missing condition"));
				condition.push_front(SYMBOL(String::from("not (")));
				condition.push_back(SYMBOL(String::from(")")));
				self.expr.push_back(LOOP_UNTIL { condition, code, line: t.line() })
			}
			_ => self.expr.push_back(WHILE_LOOP {
				condition: vec_deque![SYMBOL(String::from("true"))],
				code,
				line,
			}),
		}
		self.current -= 1;
	}

	fn parse_token_for(&mut self, line: usize) {
		if self.peek(1).kind() == DEFINE {
			let iterator = self.assert_advance(IDENTIFIER, "<name>", None).lexeme();
			self.current += 1;
			let start = self.build_expression(Some((COMMA, ",")), Some("Missing for loop's start value"));
			let end = self.build_expression(None, Some("Missing for loop's end value"));
			self.current -= 1;
			let t = self.advance();
			let alter = match t.kind() {
				CURLY_BRACKET_OPEN => {
					self.current -= 1;
					vec_deque![SYMBOL(String::from("1"))]
				}
				COMMA => self.build_expression(
					Some((CURLY_BRACKET_OPEN, "{")),
					Some("Missing for loop's step value")
				),
				_ => {
					self.expected(",", &t.lexeme(), t.line(), t.column(), t.range(), None);
					Expression::new()
				},
			};
			let code = self.build_loop_block();
			self.expr.push_back(FOR_LOOP {
				iterator,
				start,
				end,
				alter,
				code,
				line,
			})
		} else {
			let iterators = self.build_identifier_list();
			let expr = match self.advance().kind() {
				OF => {
					let mut expr = vec_deque![SYMBOL(String::from("pairs("))];
					expr.append(&mut self.build_expression(
						Some((CURLY_BRACKET_OPEN, "{")),
						Some("Missing table to iterate")
					));
					expr.push_back(SYMBOL(String::from(")")));
					expr
				}
				IN => {
					let mut expr = vec_deque![SYMBOL(String::from("ipairs("))];
					expr.append(&mut self.build_expression(
						Some((CURLY_BRACKET_OPEN, "{")),
						Some("Missing array to iterate")
					));
					expr.push_back(SYMBOL(String::from(")")));
					expr
				}
				WITH => self.build_expression(Some((CURLY_BRACKET_OPEN, "{")), Some("Missing iterator")),
				_ => {
					let t = self.peek(0);
					self.expected(
						"of', 'in' or 'with",
						&t.lexeme(),
						t.line(),
						t.column(),
						t.range(),
						None
					);
					Expression::new()
				}
			};
			let code = self.build_loop_block();
			self.expr.push_back(FOR_FUNC_LOOP {
				iterators,
				expr,
				code,
				line,
			});
		}
	}

	fn parse_token_continue(&mut self) {
		self.expr.push_back(CONTINUE_LOOP);
		self.advance_if(SEMICOLON);
	}

	fn parse_token_break(&mut self) {
		self.expr.push_back(BREAK_LOOP);
		self.advance_if(SEMICOLON);
	}

	fn parse_token_return(&mut self) {
		let exprs = if self.ended() || self.advance_if(SEMICOLON) {
			None
		} else {
			Some(self.find_expressions(None, Some("Missing return value")))
		};
		self.expr.push_back(RETURN_EXPR(exprs));
		if !self.ended() {
			let t = self.look_back(0);
			self.expected("<end>", &t.lexeme(), t.line(), t.column(), t.range(), None)
		}
	}

	fn parse_token_try(&mut self) {
		let totry = self.build_code_block(/*self.locals.clone()*/);
		let error: Option<String>;
		let catch = if self.advance_if(CATCH) {
			let t = self.advance();
			if t.kind() == IDENTIFIER {
				error = Some(t.lexeme());
			} else {
				error = None;
				self.current -= 1;
			}
			Some(self.build_code_block(/*self.locals.clone()*/))
		} else {
			error = None;
			None
		};
		self.expr.push_back(TRY_CATCH {
			totry,
			error,
			catch,
		});
	}

	fn parse_token_fn_enum(&mut self, t: &BorrowedToken) {
		self.error(
			format!(
				"'{}' must have 'local', 'global' or 'static' beforehand",
				t.lexeme()
			),
			t.line(),
			t.column(),
			t.range(),
			None
		)
	}
}

fn parse_tokens_internal<'a>(
	tokens: Vec<Token>,
	//locals: Option<AHashMap<String, LuaType>>,
	filename: &'a String,
	options: &'a Options,
) -> ParserInfo<'a> {
	let mut i = ParserInfo::new(tokens/*, code*/ /* , locals */, filename, options);
	while !i.ended() {
		let t = i.advance();
		match t.kind() {
			LOCAL | GLOBAL => i.parse_token_local_global(&t),
			STATIC => i.parse_token_static(&t),
			METHOD => i.parse_token_method(),
			IDENTIFIER => i.parse_token_identifier(&t),
			ROUND_BRACKET_OPEN => i.parse_token_round_bracket_open(),
			CURLY_BRACKET_OPEN => i.parse_token_curly_bracket_open(),
			IF => i.parse_token_if(),
			MATCH => i.parse_token_match(),
			WHILE => i.parse_token_while(t.line()),
			UNTIL => i.parse_token_until(t.line()),
			LOOP => i.parse_token_loop(t.line()),
			FOR => i.parse_token_for(t.line()),
			CONTINUE => i.parse_token_continue(),
			BREAK => i.parse_token_break(),
			RETURN => i.parse_token_return(),
			TRY => i.parse_token_try(),
			FN | ENUM => i.parse_token_fn_enum(&t),
			EOF => break,
			_ => i.expected("<end>", &t.lexeme(), t.line(), t.column(), t.range(), None),
		}
	}
	i
}

/// Parses a list of tokens into an expression
/// Takes a list of [`Token`]s, a filename, and [`Options`]
/// Returns an expression and statics as a string
///
/// # Errors
/// Returns an [`Err`] containing the error message if an unexpected [`Token`] is found.
///
/// # Examples
/// ```
/// use clue_core::{env::Options, parser::*, preprocessor::*, scanner::*};
///
/// fn main() -> Result<(), String> {
///     let options = Options::default();
///     let filename = String::from("fizzbuzz.clue");
///     let mut code = include_str!("../../examples/fizzbuzz.clue").to_owned();
///
///     let (codes, variables, ..) = preprocess_code(
///         unsafe { code.as_bytes_mut() },
///         1,
///         1,
///         false,
///         &filename,
///         &options,
///     )?;
///     let codes = preprocess_codes(0, codes, &variables, &filename)?;
///     let tokens = scan_code(codes, &filename)?;
///     let (expr, statics) = parse_tokens(tokens, &filename, &options)?;
///
///     Ok(())
/// }
/// ```
pub fn parse_tokens(
	tokens: Vec<Token>,
	//locals: Option<AHashMap<String, LuaType>>,
	filename: &String,
	options: &Options,
) -> Result<(Expression, String), String> {
<<<<<<< HEAD
	let i = parse_tokens_internal(tokens, filename, options);
=======
	let mut i = ParserInfo::new(tokens /* , locals */, filename, options);
	while !i.ended() {
		let t = i.advance();
		match t.kind() {
			LOCAL | GLOBAL => i.parse_token_local_global(&t)?,
			STATIC => i.parse_token_static(&t)?,
			METHOD => i.parse_token_method()?,
			IDENTIFIER => i.parse_token_identifier(&t)?,
			ROUND_BRACKET_OPEN => i.parse_token_round_bracket_open()?,
			CURLY_BRACKET_OPEN => i.parse_token_curly_bracket_open()?,
			IF => i.parse_token_if()?,
			MATCH => i.parse_token_match()?,
			WHILE => i.parse_token_while(t.line())?,
			UNTIL => i.parse_token_until(t.line())?,
			LOOP => i.parse_token_loop(t.line())?,
			FOR => i.parse_token_for(t.line())?,
			CONTINUE => i.parse_token_continue()?,
			BREAK => i.parse_token_break()?,
			RETURN => i.parse_token_return()?,
			TRY => i.parse_token_try()?,
			FN | ENUM => i.parse_token_fn_enum(&t)?,
			SEMICOLON => {}
			EOF => break,
			_ => return Err(i.expected("<end>", &t.lexeme(), t.line(), t.column())),
		}
	}

>>>>>>> 51a85aba
	//println!("LOCALS = {:#?}", i.locals);
	finish_step(
		filename,
		i.errors,
		(i.expr,
		if !i.statics.is_empty() && options.env_debug {
			format!("--statics defined in \"{}\":\n{}\n", i.filename, i.statics)
		} else {
			i.statics
		}),
	)
}<|MERGE_RESOLUTION|>--- conflicted
+++ resolved
@@ -1377,18 +1377,8 @@
 				}
 				FOR | WHILE | LOOP => is_in_other_loop = true,
 				CONTINUE if !is_in_other_loop => {
-<<<<<<< HEAD
-					let name = self.get_next_internal_var();
-					hascontinue = Some(name.clone());
-					let position = t.position();
 					if self.options.env_continue == ContinueMode::MoonScript {
-						tokens.push(Token::new(IDENTIFIER, name, position.clone()));
-						tokens.push(Token::new(DEFINE, "=", position.clone()));
-						tokens.push(Token::new(TRUE, "true", position.clone()));
-						tokens.push(Token::new(BREAK, "break", position));
-=======
-					if self.options.env_continue == ContinueMode::MoonScript {
-						let line = t.line();
+						let position = t.position();
 						tokens.push(Token::new(IDENTIFIER, {
 							if let Some(name) = hascontinue.as_ref() {
 								name.clone()
@@ -1397,11 +1387,10 @@
 								hascontinue = Some(name.clone());
 								name
 							}
-						}, line, 0));
-						tokens.push(Token::new(DEFINE, "=", line, 0));
-						tokens.push(Token::new(TRUE, "true", line, 0));
-						tokens.push(Token::new(BREAK, "break", line, 0));
->>>>>>> 51a85aba
+						}, position.clone()));
+						tokens.push(Token::new(DEFINE, "=", position.clone()));
+						tokens.push(Token::new(TRUE, "true", position.clone()));
+						tokens.push(Token::new(BREAK, "break", position.clone()));
 						continue;
 					} else if hascontinue.is_none() {
 						hascontinue = Some(String::new())
@@ -2326,6 +2315,7 @@
 			RETURN => i.parse_token_return(),
 			TRY => i.parse_token_try(),
 			FN | ENUM => i.parse_token_fn_enum(&t),
+			SEMICOLON => {}
 			EOF => break,
 			_ => i.expected("<end>", &t.lexeme(), t.line(), t.column(), t.range(), None),
 		}
@@ -2370,37 +2360,7 @@
 	filename: &String,
 	options: &Options,
 ) -> Result<(Expression, String), String> {
-<<<<<<< HEAD
 	let i = parse_tokens_internal(tokens, filename, options);
-=======
-	let mut i = ParserInfo::new(tokens /* , locals */, filename, options);
-	while !i.ended() {
-		let t = i.advance();
-		match t.kind() {
-			LOCAL | GLOBAL => i.parse_token_local_global(&t)?,
-			STATIC => i.parse_token_static(&t)?,
-			METHOD => i.parse_token_method()?,
-			IDENTIFIER => i.parse_token_identifier(&t)?,
-			ROUND_BRACKET_OPEN => i.parse_token_round_bracket_open()?,
-			CURLY_BRACKET_OPEN => i.parse_token_curly_bracket_open()?,
-			IF => i.parse_token_if()?,
-			MATCH => i.parse_token_match()?,
-			WHILE => i.parse_token_while(t.line())?,
-			UNTIL => i.parse_token_until(t.line())?,
-			LOOP => i.parse_token_loop(t.line())?,
-			FOR => i.parse_token_for(t.line())?,
-			CONTINUE => i.parse_token_continue()?,
-			BREAK => i.parse_token_break()?,
-			RETURN => i.parse_token_return()?,
-			TRY => i.parse_token_try()?,
-			FN | ENUM => i.parse_token_fn_enum(&t)?,
-			SEMICOLON => {}
-			EOF => break,
-			_ => return Err(i.expected("<end>", &t.lexeme(), t.line(), t.column())),
-		}
-	}
-
->>>>>>> 51a85aba
 	//println!("LOCALS = {:#?}", i.locals);
 	finish_step(
 		filename,
