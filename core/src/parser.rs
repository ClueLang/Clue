//! The parser is the third step of the compilation process. It takes the tokens from the scanner and
//! converts them into an AST (Abstract Syntax Tree).
//!
//! The parser is a recursive descent parser, which means that it uses a recursive function to parse
//! the tokens. This function is called [`parse_tokens`] and is the entry point for the parser.

#![allow(non_camel_case_types)]

use self::ComplexToken::*;
use crate::{
	compiler::Compiler,
	env::{BitwiseMode, ContinueMode, LuaVersion, Options},
	scanner::{BorrowedToken, Token, TokenType, TokenType::*},
	errors::{finish_step, ErrorMessaging},
	code::Position,
	format_clue,
	impl_errormessaging,
};
use std::{cell::Cell, vec, cmp, collections::VecDeque, ops::Range};

#[cfg(feature = "serde")]
use serde::{Deserialize, Serialize};

macro_rules! vec_deque {
	($($elem:expr),*) => {
		VecDeque::from([$(($elem)),*])
	};
}

macro_rules! bitwise {
	($self:expr, $t:expr, $expr:expr, $fname:literal, $end:expr, $notable:expr, $help:expr) => {{
		if $self.build_bitwise_op(&$t, &mut $expr, $fname, $end, $notable, $help) {
			break $t;
		}
	}};
}

/// A list of [`ComplexToken`]s, which is the AST.
pub type Expression = VecDeque<ComplexToken>;

/// Function arguments, a list of identifiers with optional default values.
/// used in function signatures.
pub type FunctionArgs = Vec<(String, Option<(Expression, usize)>)>;

//pub type LocalsList = Option<AHashMap<String, LuaType>>;
//pub type ArgsAndTypes = (FunctionArgs, Option<Vec<(String, LuaType)>>);

/// An optional end token, which is used to check if the end token is present.
/// It is a tuple of the token type and the token lexeme.
type OptionalEnd = Option<(TokenType, &'static str)>;

/// A tuple representing a match case, containing the things you can match, it's internal code, an optional condition and a code block.
/// In the example
/// ```clue
/// match x {
///   1 if z == 0 => {foo()},
/// }
/// ```
/// the first element of the tuple would be `1`, the second element would be `z == 0`
/// and the third element would be `{foo()}`.
type MatchCase = (Vec<Expression>, Expression, Option<Expression>, CodeBlock);

#[derive(Debug, Clone, PartialEq)]
#[cfg_attr(feature = "serde", derive(Serialize, Deserialize))]
/// An enum representing all the possible complex tokens that can be parsed
/// such as functions, if statements, variables, tables etc.
pub enum ComplexToken {
	/// A variable declaration.
	VARIABLE {
		/// Whether the variable(s) is/are local or not.
		local: bool,

		/// The names of the variable(s).
		names: Vec<String>,

		/// The values of the variable(s).
		values: Vec<Expression>,

		/// The line number of the variable declaration.
		line: usize,
	},

	/// An assignment to a variable or a list of variables.
	ALTER {
		/// The kind of assignment (e.g. `+=`, `-=`, `=`)
		kind: TokenType,

		/// The names of the variable(s).
		names: VecDeque<Expression>,

		/// The values of the variable(s).
		values: Vec<Expression>,

		/// The line number of the assignment.
		line: usize,
	},

	/// A table.
	TABLE {
		/// the table's keys and values values.
		values: Vec<(Option<Expression>, Expression, usize)>,

		/// the table's metamethods.
		metas: Vec<(String, Expression, usize)>,

		/// the table's metatable.
		metatable: Option<String>,
	},

	/// A function declaration.
	FUNCTION {
		/// Whether the function is local or not.
		local: bool,

		/// The name of the function.
		name: Expression,

		/// The arguments of the function.
		args: FunctionArgs,

		/// The code block of the function.
		code: CodeBlock,
	},

	/// A lambda function.
	LAMBDA {
		/// The arguments of the function.
		args: FunctionArgs,

		/// The code block of the function.
		code: CodeBlock,
	},

	/// An if statement.
	IF_STATEMENT {
		/// The condition of the if statement.
		condition: Expression,

		/// The code block of the if statement.
		code: CodeBlock,

		/// The next elseif/else statement.
		next: Option<Box<ComplexToken>>,
	},

	/// A match statement.
	MATCH_BLOCK {
		/// The name of the internal variable used to store the matched expression.
		name: String,

		/// The expression to match on.
		value: Expression,

		/// The list of match cases.
		branches: Vec<MatchCase>,

		/// The line number of the match statement.
		line: usize,
	},

	/// A while loop.
	WHILE_LOOP {
		/// The condition of the while loop.
		condition: Expression,

		/// The code block of the while loop.
		code: CodeBlock,

		/// The line number of the while loop.
		line: usize,
	},

	/// An until loop.
	LOOP_UNTIL {
		/// The condition of the loop.
		condition: Expression,

		/// The code block of the loop.
		code: CodeBlock,

		/// The line number of the loop.
		line: usize,
	},

	/// A for loop over a range of number e.g. `for i = 0, 10, 1 {...}`.
	FOR_LOOP {
		/// The iterator variable of the for loop.
		iterator: String,

		/// The starting value of the for loop.
		start: Expression,

		/// The last value of the for loop.
		end: Expression,

		/// The amount to alter the iterator every iteration.
		alter: Expression,

		/// The code block of the for loop.
		code: CodeBlock,

		/// The line number of the for loop.
		line: usize,
	},

	/// A for loop over a some iterator which can be either a for..in loop, a for..of loop or a for..with loop.
	FOR_FUNC_LOOP {
		/// The iterator of the for loop.
		iterators: Vec<String>,

		/// The expression of the for loop
		/// for..in loops: for k,v in pairs(t) do end
		/// for..of loops: for k,v in ipairs(t) do end
		/// for..with loops: for k,v in custom_iter(t) do end
		expr: Expression,

		/// The code block of the for loop.
		code: CodeBlock,

		/// The line number of the for loop.
		line: usize,
	},

	/// A try catch block.
	TRY_CATCH {
		/// The code block of the try block.
		totry: CodeBlock,
		
		/// An optional code block of the catch block.
		catch: Option<CodeBlock>,
		
		/// The name of the error variable in the catch block.
		error: Option<String>,
	},

	/// An identifier.
	IDENT {
		/// The expression of the identifier.
		expr: Expression,

		/// The line number of the identifier.
		line: usize,
	},

	/// Any symbol.
	SYMBOL(String),

	/// A function call.
	CALL(Vec<Expression>),

	/// An expression.
	EXPR(Expression),

	/// A do block.
	DO_BLOCK(CodeBlock),

	/// A return statement.
	RETURN_EXPR(Option<Vec<Expression>>),

	/// A continue keyword.
	CONTINUE_LOOP,

	/// A break keyword.
	BREAK_LOOP,
}

#[derive(Clone, Debug, PartialEq)]
#[cfg_attr(feature = "serde", derive(Serialize, Deserialize))]
/// A code block.
pub struct CodeBlock {
	/// The start line of the code block.
	pub start: usize,

	/// The code of the code block.
	pub code: Expression,

	/// The end line of the code block.
	pub end: usize,
}

/*
#[derive(Clone, PartialEq, Eq, Debug)]
pub enum LuaType {
	ANY,
	NIL,
	NUMBER,
}
*/
struct ParserInfo<'a> {
	options: &'a Options,
	current: usize,
	size: usize,
	filename: &'a String,
	expr: Expression,
	tokens: Vec<Token>,
	//code: Code,
	internal_var_id: u8,
	internal_stack: Vec<Cell<Expression>>,
	statics: String,
	compiler: Compiler<'a>,
	errors: u16,
	//locals: LocalsList,
}

impl_errormessaging!(ParserInfo<'_>);

impl<'a> ParserInfo<'a> {
	fn new(
		tokens: Vec<Token>, /* , locals: LocalsList */
		//code: Code,
		filename: &'a String,
		options: &'a Options,
	) -> ParserInfo<'a> {
		ParserInfo {
			current: 0,
			size: tokens.len() - 1,
			filename,
			expr: Expression::with_capacity(tokens.len()),
			tokens,
			//code,
			internal_var_id: 0,
			internal_stack: Vec::new(),
			statics: String::new(),
			compiler: Compiler::new(options, filename),
			options,
			errors: 0,
			// locals,
		}
	}

	fn unexpected(
		&mut self,
		lexeme: &str,
		position: Position,
		range: Range<usize>,
		help: Option<&str>
	) {
		self.error(format_clue!("Unexpected token '", lexeme, "'"), position, range, help)
	}

	const fn ended(&self) -> bool {
		self.current >= self.size
	}

	fn at(&self, pos: usize) -> BorrowedToken {
		BorrowedToken::new(&self.tokens[cmp::min(pos, self.size)])
	}

	fn advance(&mut self) -> BorrowedToken {
		self.current += 1;
		self.look_back(0)
	}

	fn peek(&self, pos: usize) -> BorrowedToken {
		let pos: usize = self.current + pos;
		self.at(pos)
	}

	fn look_back(&self, pos: usize) -> BorrowedToken {
		let pos: usize = self.current - pos - 1;
		self.at(pos)
	}

	fn compare(&self, expected: TokenType) -> bool {
		if self.ended() {
			return false;
		}
		if self.peek(0).kind() != expected {
			return false;
		}
		true
	}

	fn advance_if(&mut self, expected: TokenType) -> bool {
		if self.ended() {
			return false;
		}
		if self.peek(0).kind() != expected {
			return false;
		}
		self.current += 1;
		true
	}

	fn assert_advance(
		&mut self,
		expected: TokenType,
		error: &str,
		help: Option<&str>
	) -> BorrowedToken {
		let t = self.advance();
		if t.kind() != expected {
			self.expected(error, &t.lexeme(), t.position(), t.range(), help);
		}
		t
	}

	fn assert_compare(&mut self, expected: TokenType, error: &str, help: Option<&str>) {
		if !self.compare(expected) {
			let t = self.peek(0);
			self.expected(error, &t.lexeme(), t.position(), t.range(), help);
		}
	}

	fn assert_end<T>(
		&mut self,
		tocheck: &BorrowedToken,
		end: OptionalEnd,
		iftrue: T,
	) -> T {
		if let Some((kind, lexeme)) = end {
			if tocheck.kind() != kind {
				self.expected(
					lexeme,
					&tocheck.lexeme(),
					tocheck.position(),
					tocheck.range(),
					None
				);
			}
		}
		iftrue
	}

	fn assert(&mut self, expected: TokenType, error: &str, help: Option<&str>) {
		if !self.advance_if(expected) {
			let t = self.peek(0);
			self.expected(error, &t.lexeme(), t.position(), t.range(), help);
		}
	}
	/*
		fn assert_variable(&mut self, mut variable: Iter<ComplexToken>) -> Result<LuaType, String> {
			let mut scope: &LocalsList = &self.locals;
			let mut luatype = LuaType::NIL;
			while let Some(locals) = scope {
				if let Some(t) = variable.next() {
					// TODO
				} else {
					break;
				}
			}
			Ok(luatype)
		}
	*/

	fn get_next_internal_var(&mut self) -> String {
		let var = format_clue!("_internal", self.internal_var_id.to_string());
		self.internal_var_id += 1;
		var
	}

	fn build_call(&mut self) -> Vec<Expression> {
		if self.advance_if(ROUND_BRACKET_CLOSED) {
			Vec::new()
		} else {
			self.find_expressions(Some((ROUND_BRACKET_CLOSED, ")")), Some("Missing function argument"))
		}
	}

	fn find_expressions(&mut self, end: OptionalEnd, help: Option<&str>) -> Vec<Expression> {
		let mut exprs: Vec<Expression> = Vec::new();
		loop {
			let expr = self.build_expression(None, help);
			let t = self.look_back(0);
			exprs.push(expr);
			if t.kind() != COMMA {
				return self.assert_end(&t, end, exprs);
			}
		}
	}

	fn build_table(&mut self) -> ComplexToken {
		let mut values: Vec<(Option<Expression>, Expression, usize)> = Vec::new();
		let mut metas: Vec<(String, Expression, usize)> = Vec::new();
		let mut metatable: Option<String> = None;
		let start_token = self.look_back(0);
		'main: while !self.advance_if(CURLY_BRACKET_CLOSED) {
			let start = self.current;
			let mut qscope = 1u8;
			let mut iskey = false;
			while match self.peek(0).kind() {
				CURLY_BRACKET_OPEN => {
					qscope += 1;
					true
				}
				CURLY_BRACKET_CLOSED => {
					qscope -= 1;
					qscope > 1
				}
				COMMA => qscope != 1,
				DEFINE if qscope == 1 => {
					iskey = true;
					false
				}
				META if self.peek(1).kind() == WITH => {
					iskey = true;
					true
				}
				EOF => {
					let t = self.peek(0);
					self.expected_before(
						"}",
						"<end>",
<<<<<<< HEAD
						t.position(),
						t.range(),
=======
						t.line(),
						t.column(),
						start_token.start()..t.end(),
>>>>>>> 4148b9af
						None
					);
					break 'main;
				}
				_ => true,
			} {
				self.current += 1;
			}
			self.current = start;
			if !iskey {
				values.push((
					None,
					self.build_expression(None, Some("Missing table element")),
					self.at(start).line()
				));
				self.current -= 1;
				self.advance_if(COMMA);
				continue;
			}
			let name: Result<Expression, String>;
			let pn = self.advance();
			match pn.kind() {
				IDENTIFIER => {
					name = Ok(vec_deque![SYMBOL(pn.lexeme())]);
				}
				SQUARE_BRACKET_OPEN => {
					let mut qscope = 1u8;
					let start = self.current;
					while match self.advance().kind() {
						SQUARE_BRACKET_OPEN => {
							qscope += 1;
							true
						}
						SQUARE_BRACKET_CLOSED => {
							qscope -= 1;
							!matches!(qscope, 0)
						}
						EOF => {
							let t = self.peek(0);
							self.expected_before(
								"]",
								"<end>",
<<<<<<< HEAD
								t.position(),
								t.range(),
=======
								t.line(),
								t.column(),
								start_token.start()..t.end(),
>>>>>>> 4148b9af
								None
							);
							break 'main;
						}
						_ => true,
					} {}
					self.current = start;
					name = Ok(vec_deque![
						SYMBOL(String::from("[")),
						EXPR(self.build_expression(Some((SQUARE_BRACKET_CLOSED, "]")), Some("Missing key"))),
						SYMBOL(String::from("]"))
					]);
				}
				META => {
					if self.advance_if(WITH) {
						if !metas.is_empty() {
							self.error(
								"An external metatable cannot be used if the table already set its own metamethods",
								pn.position(),
								pn.range(),
								None
							);
						}
						metatable = Some(self.assert_advance(IDENTIFIER, "<name>", None).lexeme());
						self.advance_if(COMMA);
						continue;
					}
					if metatable.is_some() {
						self.error(
							"Metamethods cannot be set if the table already uses an external metatable",
							pn.position(),
							pn.range(),
							None
						);
					}
					let name_token = self.advance();
					name = Err(String::from(match name_token.lexeme().as_ref() {
						"index" => "__index",
						"newindex" => "__newindex",
						"usedindex" => {
							if !matches!(self.options.env_target, Some(LuaVersion::BLUA)) {
								self.error(
									"The 'usedindex' metamethod can only be used with --target=blua",
									name_token.position(),
									name_token.range(),
									None
								);
							}
							"__usedindex"
						}
						"mode" => "__mode",
						"call" => "__call",
						"metatable" => "__metatable",
						"tostring" => "__tostring",
						"len" => "__len",
						"pairs" => "__pairs",
						"ipairs" => "__ipairs",
						"gc" => "__gc",
						"name" => "__name",
						"close" => "__close",
						"unm" | "unary" => "__unm",
						"add" | "+" => "__add",
						"sub" | "-" => "__sub",
						"mul" | "*" => "__mul",
						"div" | "/" => "__div",
						"mod" | "%" => "__mod",
						"pow" | "^" => "__pow",
						"concat" | ".." => "__concat",
						"eq" | "equal" | "==" => "__eq",
						"lt" | "less_than" | "<" => "__lt",
						"le" | "less_than_equal" | "<=" => "__le",
						_ => {
							self.expected(
								"<meta name>",
								&name_token.lexeme(),
								name_token.position(),
								name_token.range(),
								None
							);
							""
						}
					}))
				}
				_ => {
					self.expected("<name>", &pn.lexeme(), pn.position(), pn.range(), None);
					name = Ok(Expression::new());
				},
			}
			if !self.advance_if(DEFINE) {
				let t = self.peek(0);
				self.expected("=", &t.lexeme(), t.position(), t.range(), None);
			}
			let start = self.current;
			let mut cscope = 0u8;
			while match self.peek(0).kind() {
				COMMA | CURLY_BRACKET_CLOSED => cscope != 0,
				ROUND_BRACKET_OPEN | SAFE_CALL => {
					cscope += 1;
					true
				}
				ROUND_BRACKET_CLOSED => {
					if cscope == 0 {
						let t = self.peek(0);
						self.expected_before("(", ")", t.position(), t.range(), None);
					}
					cscope -= 1;
					true
				}
				EOF => {
					let t = self.peek(0);
					self.expected_before(
						"}",
						"<end>",
<<<<<<< HEAD
						t.position(),
						t.range(),
=======
						t.line(),
						t.column(),
						start_token.start()..t.end(),
>>>>>>> 4148b9af
						None
					);
					break 'main;
				}
				_ => true,
			} {
				self.current += 1;
			}
			self.current = start;
			let element = self.build_expression(None, Some("Missing table element"));
			match name {
				Ok(n) => values.push((Some(n), element, pn.line())),
				Err(n) => metas.push((n, element, pn.line())),
			}
			self.current -= 1;
			self.advance_if(COMMA);
		}
		TABLE {
			values,
			metas,
			metatable,
		}
	}

	fn check_operator(
		&mut self,
		t: &BorrowedToken,
		notable: &mut bool,
		checkback: Option<&Expression>,
	) {
		if match self.peek(0).kind() {
			NUMBER | IDENTIFIER | STRING | TRUE | FALSE | MINUS | BIT_NOT | NIL | NOT | HASHTAG
			| ROUND_BRACKET_OPEN | THREEDOTS | MATCH => false,
			CURLY_BRACKET_OPEN => {
				*notable = false;
				false
			}
			_ => true,
		} {
			self.error(
				format!("Operator '{}' has invalid right hand token", t.lexeme()),
<<<<<<< HEAD
				t.position(),
				t.range().start..self.peek(0).range().end,
=======
				t.line(),
				t.column(),
				t.start()..self.peek(0).end(),
>>>>>>> 4148b9af
				None
			);
		}
		if let Some(expr) = checkback {
			if expr.is_empty() {
				self.error(
					format!("Operator '{}' lacks a left hand token", t.lexeme()),
					t.position(),
					t.range(),
					None
				);
			} else if !matches!(
				self.look_back(1).kind(),
				NUMBER
					| IDENTIFIER | STRING
					| TRUE | FALSE | NIL | ROUND_BRACKET_CLOSED
					| SQUARE_BRACKET_CLOSED
					| THREEDOTS | CURLY_BRACKET_CLOSED
			) {
				self.error(
					format!("Operator '{}' has invalid left hand token", t.lexeme()),
<<<<<<< HEAD
					t.position(),
					self.look_back(1).range().start..t.range().end,
=======
					t.line(),
					t.column(),
					self.look_back(1).start()..t.end(),
>>>>>>> 4148b9af
					None
				);
			}
		}
	}

	fn build_function_op(
		&mut self,
		t: &BorrowedToken,
		expr: &mut Expression,
		fname: impl Into<String>,
		end: OptionalEnd,
		notable: &mut bool,
		help: Option<&str>,
	) {
		self.check_operator(t, notable, Some(expr));
		let mut arg1 = Expression::with_capacity(expr.len());
		arg1.append(expr);
		let arg2 = self.build_expression(end, help);
		expr.push_back(SYMBOL(fname.into()));
		expr.push_back(CALL(vec![arg1, arg2]));
		self.current -= 1;
	}

	fn build_bitwise_op(
		&mut self,
		t: &BorrowedToken,
		expr: &mut Expression,
		fname: &str,
		end: OptionalEnd,
		notable: &mut bool,
		help: Option<&str>
	) -> bool {
		self.check_operator(t, notable, Some(expr));
		if let Some(bit) = &self.options.env_jitbit {
			self.build_function_op(t, expr, format!("{bit}.{fname}"), end, notable, help);
			self.check_val()
		} else {
			expr.push_back(SYMBOL(t.lexeme()));
			false
		}
	}

	fn check_index(
		&mut self,
		t: &BorrowedToken,
		expr: &mut Expression,
		lexeme: &str,
	) {
		if !self.compare(IDENTIFIER)
			|| matches!(self.look_back(0).kind(), IDENTIFIER | SQUARE_BRACKET_CLOSED)
		{
			let t2 = self.peek(0);
			self.error(
				format!("'{}' should be used only when indexing", t.lexeme()),
				t2.position(),
				t2.range(),
				None
			);
		}
		expr.push_back(SYMBOL(lexeme.to_owned()));
	}

	fn check_val(&mut self) -> bool {
		match self.peek(0).kind() {
			NUMBER | IDENTIFIER | STRING | TRUE | BIT_NOT | FALSE | NIL | NOT | HASHTAG
			| CURLY_BRACKET_OPEN | THREEDOTS | MATCH => {
				self.current += 1;
				true
			}
			_ => false,
		}
	}

	fn get_prev_expr(&mut self) -> &mut Expression {
		return match self.internal_stack.last_mut() {
			Some(last) => last.get_mut(),
			None => &mut self.expr
		};
	}

	fn use_internal_stack<T>(
		&mut self,
		f: impl FnOnce(&mut Self) -> T
	) -> (T, Expression) {
		self.internal_stack.push(Cell::new(Expression::new()));
		let result = f(self);
		let code = self.internal_stack.pop().unwrap().into_inner();
		(result, code)
	}

	fn build_expression(&mut self, end: OptionalEnd, help: Option<&str>) -> Expression {
		let mut expr = Expression::with_capacity(16);
		let notable = &mut true;
		let start = self.current;
		let last = loop {
			let t = self.advance();
			match t.kind() {
				IDENTIFIER => {
					let fname = self.build_identifier();
					self.current -= 1;
					expr.push_back(fname);
					if self.check_val() {
						break t;
					}
				}
				CURLY_BRACKET_OPEN => {
					if let Some((kind, ..)) = end {
						if kind == CURLY_BRACKET_OPEN && *notable {
							break t;
						}
					}
					expr.push_back(self.build_table());
					*notable = true;
					if self.check_val() {
						break t;
					}
				}
				PLUS | STAR | SLASH | PERCENTUAL | CARET | TWODOTS | EQUAL | BIGGER
				| BIGGER_EQUAL | SMALLER | SMALLER_EQUAL => {
					self.check_operator(&t, notable, Some(&expr));
					expr.push_back(SYMBOL(t.lexeme()))
				}
				MINUS => {
					self.check_operator(&t, notable, None);
					expr.push_back(SYMBOL(if self.look_back(1).kind() == MINUS {
						format!(" {}", t.lexeme())
					} else {
						t.lexeme()
					}))
				}
				FLOOR_DIVISION => {
					self.check_operator(&t, notable, Some(&expr));
					let mut division = Expression::with_capacity(expr.len());
					division.append(&mut expr);
					division.push_back(SYMBOL(String::from('/')));
					division.append(&mut self.build_expression(end, help));
					expr.push_back(SYMBOL(String::from("math.floor")));
					expr.push_back(CALL(vec![division]));
					self.current -= 1;
				}
				BIT_AND => bitwise!(self, t, expr, "band", end, notable, help),
				BIT_OR => bitwise!(self, t, expr, "bor", end, notable, help),
				BIT_XOR => {
					//SAFETY: the token goes out of scope after BorrowedToken is used, so it stays valid
					let t2 = if self.options.env_bitwise == BitwiseMode::Vanilla {
						Token::new(t.kind(), '~', t.full_position())
					} else {
						t.into_owned()
					};
					if self.build_bitwise_op(&BorrowedToken::new(&t2), &mut expr, "bxor", end, notable, help) {
						break t;
					}
				}
				BIT_NOT => {
					self.check_operator(&t, notable, None);
					if let Some(bit) = self.options.env_jitbit.clone() {
						let arg = self.build_expression(end, help);
						expr.push_back(SYMBOL(bit.clone() + ".bnot"));
						expr.push_back(CALL(vec![arg]));
						self.current -= 1;
						if self.check_val() {
							break t;
						}
					} else {
						expr.push_back(SYMBOL(t.lexeme()))
					}
				}
				LEFT_SHIFT => bitwise!(self, t, expr, "lshift", end, notable, help),
				RIGHT_SHIFT => bitwise!(self, t, expr, "rshift", end, notable, help),
				NOT_EQUAL => {
					self.check_operator(&t, notable, Some(&expr));
					expr.push_back(SYMBOL(String::from("~=")))
				}
				HASHTAG => {
					if !matches!(
						self.peek(0).kind(),
						IDENTIFIER | CURLY_BRACKET_OPEN | ROUND_BRACKET_OPEN
					) {
						let t = self.peek(0);
						self.expected("<table>",
							&t.lexeme(),
							t.position(),
							t.range(),
							None
						);
					}
					expr.push_back(SYMBOL(String::from("#")))
				}
				/*SAFE_EXPRESSION => {
					self.assert(ROUND_BRACKET_OPEN, "(")?;
					self.current += 1;
					expr.push_back(PGET(self.build_identifier(true)?));
				}*/
				AND => {
					self.check_operator(&t, notable, Some(&expr));
					expr.push_back(SYMBOL(String::from(" and ")))
				}
				OR => {
					self.check_operator(&t, notable, Some(&expr));
					expr.push_back(SYMBOL(String::from(" or ")))
				}
				NOT => {
					self.check_operator(&t, notable, None);
					expr.push_back(SYMBOL(String::from("not ")))
				}
				MATCH => {
					let name = self.get_next_internal_var();
					let ident = SYMBOL(name.clone());
					let mut ctoken = self.build_match_block(name, &|i /* , _ */| {
						let start = i.peek(0).line();
						let (expr, mut code) = i.use_internal_stack(|i| i.build_expression(None, help));
						let end = i.look_back(1).line();
						if matches!(i.look_back(0).kind(), CURLY_BRACKET_CLOSED | DEFAULT) {
							i.current -= 1
						}
						code.push_back(ALTER {
							kind: DEFINE,
							names: vec_deque![vec_deque![ident.clone()]],
							values: vec![expr],
							line: end
						});
						CodeBlock { start, code, end }
					});
					let MATCH_BLOCK {branches, line, ..} = &mut ctoken else {
						unreachable!()
					};
					let last_branch = branches.last().unwrap();
					if !(last_branch.0.is_empty() && last_branch.2.is_none()) {
						branches.push((Vec::new(), Expression::new(), None, CodeBlock {
							start: *line,
							code: vec_deque![ALTER {
								kind: DEFINE,
								names: vec_deque![vec_deque![ident.clone()]],
								values: vec![vec_deque![SYMBOL(String::from("nil"))]],
								line: *line
							}],
							end: *line
						}))
					}
					self.get_prev_expr().push_back(ctoken);
					expr.push_back(ident);
					if self.check_val() {
						break t;
					}
				}
				COALESCE => {
					let mut leftexpr = Expression::with_capacity(expr.len());
					leftexpr.append(&mut expr);
					let (rightexpr, mut code) = self.use_internal_stack(|i| i.build_expression(end, help));
					self.current -= 1;
					let name = self.get_next_internal_var();
					let start = self.at(start).line();
					let end = self.at(self.current).line();
					let prev_expr = self.get_prev_expr();
					prev_expr.push_back(VARIABLE {
						line: start,
						local: true,
						names: vec![name.clone()],
						values: vec![leftexpr],
					});
					let name = SYMBOL(name);
					code.push_back(ALTER {
						kind: DEFINE,
						line: t.line(),
						names: vec_deque![vec_deque![name.clone()]],
						values: vec![rightexpr]
					});
					prev_expr.push_back(IF_STATEMENT {
						condition: vec_deque![name.clone(), SYMBOL(String::from(" == nil"))],
						code: CodeBlock {
							start: t.line(),
							code,
							end,
						},
						next: None,
					});
					expr.push_back(name);
					if self.check_val() {
						break t;
					}
				}
				QUESTION_MARK => {
					let mut condition = Expression::with_capacity(expr.len());
					condition.append(&mut expr);
					let (exprtrue, mut codetrue) = self.use_internal_stack(
						|i| i.build_expression(Some((COLON, ":")), help)
					);
					let t2 = self.look_back(0);
					let (exprfalse, mut codefalse) = self.use_internal_stack(
						|i| i.build_expression(end, help)
					);
					self.current -= 1;
					let name = self.get_next_internal_var();
					let start = self.at(start).line();
					let end = self.at(self.current).line();
					let prev_expr = self.get_prev_expr();
					prev_expr.push_back(VARIABLE {
						line: t.line(),
						local: true,
						names: vec![name.clone()],
						values: Vec::new(),
					});
					let name = SYMBOL(name);
					codetrue.push_back(ALTER {
						kind: DEFINE,
						line: t.line(),
						names: vec_deque![vec_deque![name.clone()]],
						values: vec![exprtrue]
					});
					codefalse.push_back(ALTER {
						kind: DEFINE,
						line: t.line(),
						names: vec_deque![vec_deque![name.clone()]],
						values: vec![exprfalse]
					});
					prev_expr.push_back(IF_STATEMENT {
						condition,
						code: CodeBlock {
							start,
							code: codetrue,
							end: t2.line(),
						},
						next: Some(Box::new(DO_BLOCK(CodeBlock {
							start: t2.line(),
							code: codefalse,
							end,
						}))),
					});
					expr.push_back(name);
					if self.check_val() {
						break t;
					}
				}
				THREEDOTS | NUMBER | TRUE | FALSE | NIL | STRING => {
					expr.push_back(SYMBOL(t.lexeme()));
					if self.check_val() {
						break t;
					}
				}
				ROUND_BRACKET_OPEN => {
					expr.push_back(EXPR(
						self.build_expression(Some((ROUND_BRACKET_CLOSED, ")")), help),
					));
					if self.check_val() {
						break t;
					}
					self.current += 1;
					let fname = self.build_identifier();
					expr.push_back(fname);
					self.current -= 1;
					if self.check_val() {
						break t;
					}
				}
				FN => {
					let /*(*/args/*, types)*/ = if self.advance_if(ROUND_BRACKET_OPEN)
						&& !self.advance_if(ROUND_BRACKET_CLOSED)
					{
						self.build_function_args()
					} else {
						/*(*/FunctionArgs::new()//, None)
					};
					let code = self.build_function_block(/*types*/);
					expr.push_back(LAMBDA { args, code });
					if self.check_val() {
						break t;
					}
				}
				SEMICOLON => {
					self.current += 1;
					break t;
				}
				_ => break t,
			}
		};
		if expr.is_empty() {
			self.expected(
				"<expr>",
				&last.lexeme(),
				last.position(),
				last.range(),
				help
			);
		}
		self.assert_end(&self.look_back(0), end, expr)
	}

	fn build_name(&mut self) -> Expression {
		vec_deque![self.build_identifier()]
	}

	fn build_identifier(&mut self) -> ComplexToken {
		let line = self.look_back(0).line();
		let (mut expr, safe_indexing) = self.build_identifier_internal();
		if safe_indexing {
			expr.push_front(SYMBOL(String::from("(")));
			expr.push_back(SYMBOL(String::from(")")));
		}
		IDENT { expr, line }
	}

	fn build_safe_index(
		&mut self,
		normal_kind: TokenType,
		kind: TokenType,
		expr: &mut Expression,
	) -> bool {
		if (kind as u8).wrapping_sub(6) != normal_kind as u8 {
			return false;
		}
		let mut safe_expr = Expression::with_capacity(expr.len());
		safe_expr.append(expr);
		let name = self.get_next_internal_var();
		self.expr.push_back(VARIABLE {
			local: true,
			names: vec![name.clone()],
			values: vec![safe_expr],
			line: self.peek(0).line(),
		});
		expr.push_back(SYMBOL(name.clone()));
		expr.push_back(SYMBOL(String::from(" and ")));
		expr.push_back(SYMBOL(name));
		true
	}

	fn build_identifier_internal(&mut self) -> (Expression, bool) {
		let mut expr = Expression::with_capacity(8);
		let mut safe_indexing = false;
		self.current -= 1;
		loop {
			let t = self.advance();
			match t.kind() {
				IDENTIFIER => {
					expr.push_back(SYMBOL(t.lexeme()));
					if self.check_val() {
						break;
					}
				}
				DOT | SAFE_DOT => {
					safe_indexing |= self.build_safe_index(DOT, t.kind(), &mut expr);
					self.check_index(&t, &mut expr, ".");
				}
				DOUBLE_COLON | SAFE_DOUBLE_COLON => {
					safe_indexing |= self.build_safe_index(DOUBLE_COLON, t.kind(), &mut expr);
					self.check_index(&t, &mut expr, ":");
					match self.peek(1).kind() {
						ROUND_BRACKET_OPEN => {}
						SAFE_CALL => {
							expr.pop_back();
							let position = self.peek(0).full_position();
							let name = if t.kind() == DOUBLE_COLON {
								let mut start = {
									let mut start = Expression::with_capacity(2);
									if let Some(SYMBOL(lexeme)) = expr.get(1) {
										if lexeme == " and " {
											start.push_back(expr[0].clone());
											start.push_back(expr[1].clone());
										}
									}
									start
								};
								let mut expr_self = Expression::with_capacity(expr.len());
								expr_self.append(&mut expr);
								let name = self.get_next_internal_var();
								self.expr.push_back(VARIABLE {
									local: true,
									names: vec![name.clone()],
									values: vec![expr_self],
									line: position.start.line,
								});
								expr.append(&mut start);
								expr.push_back(SYMBOL(name.clone()));
								name
							} else {
								let SYMBOL(name) = &expr[0] else {
									unreachable!();
								};
								name.to_owned()
							};
							expr.push_back(SYMBOL(String::from(".")));
							self.tokens
								.insert(self.current + 2, Token::new(IDENTIFIER, name, position.clone()));
							if self.peek(3).kind() != ROUND_BRACKET_CLOSED {
								self.tokens.insert(
									self.current + 3,
									Token::new(COMMA, String::from(","), position),
								);
								self.size += 2;
							} else {
								self.size += 1;
							}
						}
						_ => {
							let t = self.peek(1);
							self.expected("(", &t.lexeme(), t.position(), t.range(), None);
						}
					}
				}
				SQUARE_BRACKET_OPEN | SAFE_SQUARE_BRACKET => {
					safe_indexing |=
						self.build_safe_index(SQUARE_BRACKET_OPEN, t.kind(), &mut expr);
					let qexpr = self.build_expression(Some((SQUARE_BRACKET_CLOSED, "]")), None);
					expr.push_back(SYMBOL(String::from("[(")));
					expr.push_back(EXPR(qexpr));
					expr.push_back(SYMBOL(String::from(")]")));
					if self.check_val() {
						break;
					}
				}
				ROUND_BRACKET_OPEN | SAFE_CALL => {
					safe_indexing |= self.build_safe_index(ROUND_BRACKET_OPEN, t.kind(), &mut expr);
					expr.push_back(CALL(self.build_call()));
					if self.check_val() {
						break;
					}
				}
				_ => break,
			}
		}
		(expr, safe_indexing)
	}

	fn get_code_block_start(&mut self) -> usize {
		let t = self.advance();
		if t.kind() != CURLY_BRACKET_OPEN {
			self.current -= 2;
			let t2 = self.advance();
			if t2.kind() == CURLY_BRACKET_OPEN {
				t2.line()
			} else {
				self.expected("{", &t.lexeme(), t.position(), t.range(), None);
				0
			}
		} else {
			t.line()
		}
	}

	fn parse_code_block(
		&mut self,
		mut tokens: Vec<Token>,
		//locals: LocalsList,
	) -> Expression {
		if tokens.is_empty() {
			Expression::new()
		} else {
			tokens.push(self.tokens.last().unwrap().clone());
			let i = parse_tokens_internal(tokens, self.filename, self.options);
			//let (ctokens, statics) = parse_tokens(tokens, self.filename, self.options);
			self.statics += &i.statics;
			self.errors += i.errors;
			i.expr
		}
	}

	fn build_code_block(&mut self /* , locals: LocalsList */) -> CodeBlock {
		let start = self.get_code_block_start();
		let mut tokens: Vec<Token> = Vec::new();
		let mut cscope = 1u8;
		let end: usize;
		loop {
			let t = self.advance();
			match t.kind() {
				CURLY_BRACKET_OPEN => cscope += 1,
				CURLY_BRACKET_CLOSED => {
					cscope -= 1;
					if cscope == 0 {
						end = t.line();
						break;
					}
				}
				EOF => {
					self.expected_before(
						"}",
						"<end>",
						t.position(),
						t.range(),
						None
					);
					end = t.line();
					break
				},
				_ => {}
			}
			tokens.push(t.into_owned());
		}
		let code = self.parse_code_block(tokens /* , locals */);
		CodeBlock { start, code, end }
	}

	fn build_function_block(
		&mut self,
		//args: Option<Vec<(String, LuaType)>>,
	) -> CodeBlock {
		/*
		if let Some(args) = args {
			self.build_code_block({
				let mut locals = self.locals.clone().unwrap();
				for (name, luatype) in args {
					locals.insert(name, luatype);
				}
				Some(locals)
			})
		} else {*/
		self.build_code_block(/*self.locals.clone()*/)
		//}
	}

	fn build_loop_block(&mut self) -> CodeBlock {
		let mut hascontinue: Option<String> = None;
		let mut is_in_other_loop = false;
		let start = self.get_code_block_start();
		let mut tokens: Vec<Token> = Vec::new();
		let mut cscope = 1u8;
		let end: usize;
		loop {
			let t = self.advance();
			match t.kind() {
				CURLY_BRACKET_OPEN => cscope += 1,
				CURLY_BRACKET_CLOSED => {
					cscope -= 1;
					is_in_other_loop = false;
					if cscope == 0 {
						end = t.line();
						break;
					}
				}
				FOR | WHILE | LOOP => is_in_other_loop = true,
				CONTINUE if !is_in_other_loop => {
					let name = self.get_next_internal_var();
					hascontinue = Some(name.clone());
					let position = t.full_position();
					if self.options.env_continue == ContinueMode::MoonScript {
						tokens.push(Token::new(IDENTIFIER, name, position.clone()));
						tokens.push(Token::new(DEFINE, "=", position.clone()));
						tokens.push(Token::new(TRUE, "true", position.clone()));
						tokens.push(Token::new(BREAK, "break", position));
						continue;
					}
				}
				EOF => {
					self.expected_before(
						"}",
						"<end>",
						t.position(),
						t.range(),
						None
					);
					end = t.line();
					break
				},
				_ => {}
			}
			tokens.push(t.into_owned());
		}
		let mut code = self.parse_code_block(tokens /* , self.locals.clone() */);
		if let Some(name) = hascontinue {
			use ContinueMode::*;
			match self.options.env_continue {
				Simple => {}
				Goto | LuaJIT => code.push_back(SYMBOL(String::from("::continue::"))),
				MoonScript => {
					code.push_back(ALTER {
						kind: DEFINE,
						names: vec_deque![vec_deque![SYMBOL(name.clone())]],
						values: vec![vec_deque![SYMBOL(String::from("true"))]],
						line: end,
					});
					code = vec_deque![
						VARIABLE {
							local: true,
							names: vec![name.clone()],
							values: vec![vec_deque![SYMBOL(String::from("false"))]],
							line: start
						},
						LOOP_UNTIL {
							condition: vec_deque![SYMBOL(String::from("true"))],
							code: CodeBlock { start, code, end },
							line: start
						},
						IF_STATEMENT {
							condition: vec_deque![SYMBOL(String::from("not ")), SYMBOL(name)],
							code: CodeBlock {
								start: end,
								code: vec_deque![BREAK_LOOP],
								end
							},
							next: None
						}
					]
				}
			}
		}
		CodeBlock { start, code, end }
	}

	fn build_identifier_list(&mut self) -> Vec<String> {
		let mut idents: Vec<String> = Vec::new();
		loop {
			let t = self.assert_advance(IDENTIFIER, "<name>", None);
			idents.push(t.lexeme());
			if !self.advance_if(COMMA) {
				break idents;
			}
		}
	}

	fn build_function_args(&mut self) -> /* ArgsAndTypes */ FunctionArgs {
		let mut args = FunctionArgs::new();
		/*let mut types: Option<Vec<(String, LuaType)>> = if self.locals.is_some() {
			Some(Vec::new())
		} else {
			None
		};*/
		while {
			let name = {
				let t = self.advance();
				match t.kind() {
					IDENTIFIER => {},
					THREEDOTS => self.assert_compare(
						ROUND_BRACKET_CLOSED,
						")",
						Some("A vararg should be the last argument")
					),
					_ => self.expected("<name>", &t.lexeme(), t.position(), t.range(), None),
				}
				t
			};
			/*if let Some(types) = &mut types {
				types.push((
					name.lexeme(),
					if name.kind() == THREEDOTS {
						LuaType::ANY
					} else {
						self.build_type()?
					},
				))
			}*/
			let t = self.advance();
			match t.kind() {
				COMMA => {
					args.push((name.lexeme(), None));
					true
				}
				DEFINE => {
					let default = self.build_expression(None, Some("Missing default value"));
					args.push((name.lexeme(), Some((default, name.line()))));
					let notended = self.peek(0).kind() != CURLY_BRACKET_OPEN;
					if notended {
						match self.look_back(0).kind() {
							COMMA => {}
							ROUND_BRACKET_CLOSED => self.current -= 1,
							_ => {
								let t = self.peek(0);
								self.expected(")", &t.lexeme(), t.position(), t.range(), None);
							}
						}
					}
					notended
				}
				ROUND_BRACKET_CLOSED => {
					args.push((name.lexeme(), None));
					false
				}
				_ => {
					self.expected(")", &t.lexeme(), t.position(), t.range(), None);
					false
				},
			}
		} {}
		/* (args, types) */ args
	}

	fn build_elseif_chain(&mut self, condition: Option<Expression>) -> ComplexToken {
		let condition = match condition {
			Some(condition) => condition,
			None => {
				if self.advance_if(LOCAL) {
					let start = self.look_back(0).line();
					let destructure = self.advance_if(CURLY_BRACKET_OPEN);
					let (vars, mut code) = self.use_internal_stack(
						|i| i.build_variables(true, start, destructure)
					);
					let (condition, end) = {
						let VARIABLE {names, line: end, ..} = &vars else {
							unreachable!()
						};
						let mut condition = Expression::with_capacity(names.len());
						let mut names = names.iter();
						let first = names.next().unwrap();
						condition.push_back(SYMBOL(format_clue!(first, " ~= nil")));
						for name in names {
							condition.push_back(SYMBOL(format_clue!(" and ", name, " ~= nil")))
						}
						(condition, *end)
					};
					code.push_back(vars);
					code.push_back(self.build_elseif_chain(Some(condition)));
					return DO_BLOCK(CodeBlock { start, code, end })
				}
				self.build_expression(Some((CURLY_BRACKET_OPEN, "{")), Some("Missing condition"))
			}
		};
		let code = self.build_code_block(/*self.locals.clone()*/);
		IF_STATEMENT {
			condition,
			code,
			next: {
				let t = self.advance();
				match t.kind() {
					ELSEIF => Some(Box::new(self.build_elseif_chain(None))),
					ELSE => Some(Box::new(DO_BLOCK(
						self.build_code_block(/*self.locals.clone()*/),
					))),
					_ => {
						self.current -= 1;
						None
					}
				}
			},
		}
	}

	fn build_enums(&mut self, local: bool) -> Expression {
		self.current += 1;
		self.assert(CURLY_BRACKET_OPEN, "{", Some("Missing enum block start"));
		let mut enums = Expression::new();
		let mut n = 0i16;
		loop {
			if self.advance_if(CURLY_BRACKET_CLOSED) {
				break;
			}
			let name = self.assert_advance(IDENTIFIER, "<name>", None);
			let t = self.advance();
			let value = match t.kind() {
				CURLY_BRACKET_CLOSED => {
					self.current -= 1;
					n += 1;
					SYMBOL(n.to_string())
				}
				COMMA => {
					n += 1;
					SYMBOL(n.to_string())
				}
				DEFINE => {
					let mut lexeme = self.advance().lexeme();
					if lexeme.as_bytes()[0] == b'-' {
						lexeme += &self.advance().lexeme();
					}
					n = match lexeme.parse() {
						Ok(n) => n,
						Err(msg) => {
							let t = self.look_back(0);
							self.error(
								"Enums values should be a non-float number ranging from -32768 to 32767.",
								t.position(),
								t.range(),
								Some(&msg.to_string())
							);
							0
						}
					};
					self.advance_if(COMMA);
					SYMBOL(n.to_string())
				}
				_ => {
					self.expected("}", &t.lexeme(), t.position(), t.range(), None);
					SYMBOL(String::new())
				},
			};
			enums.push_back(VARIABLE {
				line: name.line(),
				local,
				names: vec![name.lexeme()],
				values: vec![vec_deque![value]],
			});
		}
		/*if let Some(locals) = &mut self.locals {
			for r#enum in &enums {
				if let VARIABLE { names, .. } = r#enum {
					locals.insert(names[0].clone(), LuaType::NUMBER);
				}
			}
		}*/
		enums
	}

	fn build_function(&mut self, local: bool) -> ComplexToken {
		self.current += 1;
		let t = self.assert_advance(IDENTIFIER, "<name>", None);
		let name = vec_deque![SYMBOL(t.lexeme())];
		self.assert(ROUND_BRACKET_OPEN, "(", Some("Missing argument list start"));
		let /*(*/args/*, types)*/ = if !self.advance_if(ROUND_BRACKET_CLOSED) {
			self.build_function_args()
		} else {
			/*(*/FunctionArgs::new()//, None)
		};
		let code = self.build_function_block(/*types*/);
		/*if self.locals.is_some() {
			self.add_variable(t.lexeme(), LuaType::NIL);
		}*/
		FUNCTION {
			local,
			name,
			args,
			code,
		}
	}
	/*
		fn add_variable(&mut self, name: String, luatype: LuaType) {
			if let Some(locals) = &mut self.locals {
				locals.insert(name, luatype);
			}
		}

		fn build_type(&mut self) -> Result<LuaType, String> {
			if self.advance_if(COLON) {
				Ok(LuaType::ANY) //PLACEHOLDER
			} else {
				Ok(LuaType::NIL)
			}
		}
	*/
	/*fn build_variable(&mut self) -> Result</*(*/ String /*, LuaType)*/, String> {
		let name = self.assert_advance(IDENTIFIER, "<name>")?.lexeme();
		/*if self.locals.is_some() {
			let luatype = self.build_type()?;
			self.add_variable(name.to_string(), luatype.clone());
			Ok((name, luatype))
		} else {*/
		Ok(/*(*/ name /*, LuaType::ANY)*/)
		//}
	}*/

	#[allow(clippy::type_complexity)]
	fn build_destructure_table(&mut self) -> (Vec<String>, Vec<String>, Vec<String>) {
		let mut names = Vec::new();
		let mut key_names = Vec::new();
		let name = self.get_next_internal_var();
		let mut internal_names = vec![name.clone()];
		self.build_destructure_table_internal(
			&mut names,
			&mut key_names,
			&mut internal_names,
			name + ".",
		);
		(names, key_names, internal_names)
	}

	fn build_destructure_table_internal(
		&mut self,
		names: &mut Vec<String>,
		key_names: &mut Vec<String>,
		internal_names: &mut Vec<String>,
		key_start: String,
	) {
		loop {
			let t = self.assert_advance(IDENTIFIER, "<name>", None);
			names.push(if self.advance_if(ARROW) {
				if self.advance_if(CURLY_BRACKET_OPEN) {
					let name = self.get_next_internal_var();
					internal_names.push(format_clue!(key_start, t.lexeme()));
					internal_names.push(name.clone());
					self.build_destructure_table_internal(
						names,
						key_names,
						internal_names,
						name + ".",
					);
					if self.advance_if(COMMA) {
						continue;
					} else {
						self.assert_advance(CURLY_BRACKET_CLOSED, "}", Some("Missing destructued table end"));
						break;
					}
				} else {
					self.assert_advance(IDENTIFIER, "<name>", None).lexeme()
				}
			} else {
				t.lexeme()
			});
			key_names.push(format_clue!(key_start, t.lexeme()));
			if !self.advance_if(COMMA) {
				self.assert_advance(CURLY_BRACKET_CLOSED, "}", Some("Missing destructued table end"));
				break;
			}
		}
	}

	fn build_table_destructuring(
		&mut self,
		internal_names: Vec<String>,
		values: Vec<Expression>,
		line: usize,
	) {
		let prev_expr = self.get_prev_expr();
		let mut names = internal_names.into_iter();
		prev_expr.push_back(VARIABLE {
			local: true,
			names: vec![names.next().unwrap()],
			values,
			line,
		});
		while let (Some(prev_name), Some(name)) = (names.next(), names.next()) {
			prev_expr.push_back(VARIABLE {
				local: true,
				names: vec![name.clone()],
				values: vec![vec_deque![SYMBOL(prev_name)]],
				line,
			});
		}
	}

	fn build_variables(
		&mut self,
		local: bool,
		line: usize,
		destructure: bool,
	) -> ComplexToken {
		let (names, destructure) = if destructure {
			let (names, key_names, internal_names) = self.build_destructure_table();
			(names, Some((key_names, internal_names)))
		} else {
			(self.build_identifier_list(), None)
		};
		let check = self.advance().kind();
		let mut values = if check != DEFINE {
			if check == SEMICOLON {
				self.current += 1;
			}
			if local {
				Vec::new()
			} else {
				/*if let Some(_locals) = &self.locals {
					//println!("{:?}", locals);
				} else {
					self.warning("Defining external globals will not do anything if you don't have type checking enabled!", line)
				}*/
				self.current -= 1;
				return SYMBOL(String::new());
			}
		} else {
			self.find_expressions(None, Some("Missing value"))
		};
		self.current -= 1;
		if let Some((key_names, internal_names)) = destructure {
			self.build_table_destructuring(internal_names, values, line);
			values = Vec::new();
			for key_name in key_names {
				values.push(vec_deque![SYMBOL(key_name)])
			}
		}
		VARIABLE {
			local,
			names,
			values,
			line,
		}
	}

	fn compile_static(&mut self, expr: Expression) {
		let code = self.compiler.compile_tokens(0, expr).unwrap(); //TEMPORARY, FIX THIS
		self.statics += &(code + "\n");
	}

	fn build_match_block(
		&mut self,
		name: String,
		func: &impl Fn(&mut ParserInfo<'a> /* , LocalsList */) -> CodeBlock,
	) -> ComplexToken {
		let line = self.peek(0).line();
		let value = self.build_expression(Some((CURLY_BRACKET_OPEN, "{")), Some("Missing matched value"));
		let mut branches: Vec<MatchCase> = Vec::new();
		while {
			if self.advance_if(DEFAULT) {
				let t = self.advance();
				match t.kind() {
					ARROW => {
						if branches.is_empty() {
							let t = self.look_back(1);
							self.error(
								"The default case (with no extra if) of a match block must be the last case, not the first",
								t.position(),
								t.range(),
								None
							);
						}
						branches.push((Vec::new(), Expression::new(), None, func(self /* , self.locals.clone() */)));
						self.assert(CURLY_BRACKET_CLOSED, "}", Some("Missing default case's end"));
						false
					}
					IF => {
						let (extra_if, internal_expr) = self.use_internal_stack(|i|
							i.build_expression(Some((ARROW, "=>")), None)
						);
						branches.push((
							Vec::new(),
							internal_expr,
							Some(extra_if),
							func(self /* , self.locals.clone() */),
						));
						!self.advance_if(CURLY_BRACKET_CLOSED)
					}
					_ => {
						self.expected("=>", &t.lexeme(), t.position(), t.range(), None);
						false
					},
				}
			} else {
				let errors = self.errors;
				let ((expr, extra_if), internal_expr) = self.use_internal_stack(|i| {
					let expr = i.build_expression(None, Some("Missing match case's pattern"));
					if expr.is_empty() {
						return (expr, None);
					}
					let t = i.look_back(0);
					let extra_if = match t.kind() {
						ARROW => None,
						IF => Some(i.build_expression(Some((ARROW, "=>")), None)),
						_ => {
							i.expected("=>", &t.lexeme(), t.position(), t.range(), None);
							None
						}
					};
					(expr, extra_if)
				});
				let mut conditions: Vec<Expression> = Vec::new();
				let mut current = Expression::with_capacity(3);
				for ctoken in expr {
					match ctoken {
						SYMBOL(lexeme) if lexeme == " or " => {
							conditions.push(current.clone());
							current.clear();
						}
						_ => current.push_back(ctoken),
					}
				}
				if !current.is_empty() {
					conditions.push(current);
				}
				branches.push((
					conditions,
					internal_expr,
					extra_if,
					func(self /* , self.locals.clone() */)
				));
				!self.advance_if(CURLY_BRACKET_CLOSED) && self.errors == errors
			}
		} {}
		MATCH_BLOCK {
			name,
			value,
			branches,
			line,
		}
	}

	fn parse_token_local_global(&mut self, t: &BorrowedToken) {
		let local = t.kind() == LOCAL;
		match self.peek(0).kind() {
			FN => {
				let function = self.build_function(local);
				self.expr.push_back(function);
			}
			ENUM => {
				let enums = &mut self.build_enums(local);
				self.expr.append(enums);
			}
			_ => {
				let destructure = self.advance_if(CURLY_BRACKET_OPEN);
				let vars = self.build_variables(local, t.line(), destructure);
				self.expr.push_back(vars);
			}
		}
	}

	fn parse_token_static(&mut self, t: &BorrowedToken) {
		match self.peek(0).kind() {
			FN => {
				let function = vec_deque![self.build_function(true)];
				self.compile_static(function);
			}
			ENUM => {
				let enums = self.build_enums(true);
				self.compile_static(enums);
			}
			_ => {
				let vars = vec_deque![self.build_variables(true, t.line(), false)];
				self.compile_static(vars);
			}
		}
	}

	fn parse_token_method(&mut self) {
		let name = {
			let mut expr = Expression::with_capacity(4);
			loop {
				let t = self.advance();
				match t.kind() {
					IDENTIFIER => {
						let nt = self.peek(0);
						if nt.kind() == IDENTIFIER {
							self.unexpected(&nt.lexeme(), nt.position(), nt.range(), None);
						}
						expr.push_back(SYMBOL(t.lexeme()))
					}
					DOT => self.check_index(&t, &mut expr, "."),
					DOUBLE_COLON => {
						self.check_index(&t, &mut expr, ":");
						let t = self.peek(1);
						if t.kind() != ROUND_BRACKET_OPEN {
							self.expected("(", &t.lexeme(), t.position(), t.range(), None);
						}
					}
					ROUND_BRACKET_OPEN => break,
					_ => self.expected("(", &t.lexeme(), t.position(), t.range(), None),
				}
			}
			expr
		};
		let /*(*/args/*, types)*/ = if !self.advance_if(ROUND_BRACKET_CLOSED) {
			self.build_function_args()
		} else {
			/*(*/FunctionArgs::new()//, None)
		};
		let code = self.build_function_block(/*types*/);
		//ADD FUNCTION FOR ADDING VALUES INSIDE TABLES MAYBE?
		self.expr.push_back(FUNCTION {
			local: false,
			name,
			args,
			code,
		});
	}

	fn parse_token_identifier(&mut self, t: &BorrowedToken) {
		let start = self.current - 1;
		let (mut first_expr, safe_indexing) = self.build_identifier_internal();
		if let CALL(_) = first_expr.back().unwrap() {
			let line = self.at(start).line();
			if safe_indexing {
				let name = SYMBOL({
					let SYMBOL(name) = first_expr.pop_front().unwrap() else {
						unreachable!()
					};
					first_expr.pop_front();
					first_expr.pop_front();
					name
				});
				first_expr.push_front(name.clone());
				self.expr.push_back(IF_STATEMENT {
					condition: vec_deque![name],
					code: CodeBlock {
						start: line,
						code: vec_deque![IDENT {
							expr: first_expr,
							line
						}],
						end: line,
					},
					next: None,
				});
				self.current -= 1;
			} else {
				self.expr.push_back(IDENT {
					expr: first_expr,
					line,
				});
				self.current -= 1;
				self.advance_if(SEMICOLON);
			}
			return;
		} else if safe_indexing {
			self.error(
				"Safe indexing cannot be used when altering variables",
				t.position(),
				t.range(),
				None
			);
		}
		let mut names = vec_deque![first_expr];
		while {
			self.current += 1;
			self.look_back(1).kind() == COMMA
		} {
			names.push_back(self.build_name());
		}
		self.current -= 1;
		let checkt = self.look_back(0);
		let check = checkt.kind();
		if check < DEFINE || check > MODULATE {
			self.expected("=", &checkt.lexeme(), checkt.position(), checkt.range(), None);
		}
		let values = self.find_expressions(None, Some("Missing value"));
		if check == DEFINE_COALESCE {
			for value in values {
				if let Some(name) = names.pop_front() {
					let mut condition = name.clone();
					condition.push_back(SYMBOL(String::from(" == nil")));
					self.expr.push_back(IF_STATEMENT {
						condition,
						code: CodeBlock {
							start: t.line(),
							code: vec_deque![ALTER {
								kind: DEFINE,
								names: vec_deque![name],
								values: vec![value],
								line: t.line()
							}],
							end: t.line(),
						},
						next: None,
					});
				} else {
					break;
				}
			}
		} else {
			self.expr.push_back(ALTER {
				kind: check,
				line: t.line(),
				names,
				values,
			});
		}
		self.current -= 1;
	}

	fn parse_token_round_bracket_open(&mut self) {
		let expr = self.build_expression(Some((ROUND_BRACKET_CLOSED, ")")), None);
		self.expr.push_back(EXPR(expr));
		self.current += 1;
		let call = self.build_identifier();
		self.expr.push_back(call);
		self.current += 1;
		self.advance_if(SEMICOLON);
	}

	fn parse_token_curly_bracket_open(&mut self) {
		self.current -= 1;
		let block = self.build_code_block(/*self.locals.clone()*/);
		self.expr.push_back(DO_BLOCK(block));
	}

	fn parse_token_if(&mut self) {
		let ctoken = self.build_elseif_chain(None);
		self.expr.push_back(ctoken);
	}

	fn parse_token_match(&mut self) {
		let name = self.get_next_internal_var();
		let ctoken = self.build_match_block(name, &ParserInfo::build_code_block);
		self.expr.push_back(ctoken);
	}

	fn parse_token_while(&mut self, line: usize) {
		let condition = self.build_expression(Some((CURLY_BRACKET_OPEN, "{")), Some("Missing condition"));
		let code = self.build_loop_block();
		self.expr.push_back(WHILE_LOOP { condition, code, line });
	}

	fn parse_token_until(&mut self, line: usize) {
		let mut condition = self.build_expression(Some((CURLY_BRACKET_OPEN, "{")), Some("Missing condition"));
		condition.push_front(SYMBOL(String::from("not (")));
		condition.push_back(SYMBOL(String::from(")")));
		let code = self.build_loop_block();
		self.expr.push_back(WHILE_LOOP { condition, code, line });
	}

	fn parse_token_loop(&mut self, line: usize) {
		let code = self.build_loop_block();
		let t = self.advance();
		match t.kind() {
			UNTIL => {
				let condition = self.build_expression(None, Some("Missing condition"));
				self.expr.push_back(LOOP_UNTIL { condition, code, line: t.line() })
			}
			WHILE => {
				let mut condition = self.build_expression(None, Some("Missing condition"));
				condition.push_front(SYMBOL(String::from("not (")));
				condition.push_back(SYMBOL(String::from(")")));
				self.expr.push_back(LOOP_UNTIL { condition, code, line: t.line() })
			}
			_ => self.expr.push_back(WHILE_LOOP {
				condition: vec_deque![SYMBOL(String::from("true"))],
				code,
				line,
			}),
		}
		self.current -= 1;
	}

	fn parse_token_for(&mut self, line: usize) {
		if self.peek(1).kind() == DEFINE {
			let iterator = self.assert_advance(IDENTIFIER, "<name>", None).lexeme();
			self.current += 1;
			let start = self.build_expression(Some((COMMA, ",")), Some("Missing for loop's start value"));
			let end = self.build_expression(None, Some("Missing for loop's end value"));
			self.current -= 1;
			let t = self.advance();
			let alter = match t.kind() {
				CURLY_BRACKET_OPEN => {
					self.current -= 1;
					vec_deque![SYMBOL(String::from("1"))]
				}
				COMMA => self.build_expression(
					Some((CURLY_BRACKET_OPEN, "{")),
					Some("Missing for loop's step value")
				),
				_ => {
					self.expected(",", &t.lexeme(), t.position(), t.range(), None);
					Expression::new()
				},
			};
			let code = self.build_loop_block();
			self.expr.push_back(FOR_LOOP {
				iterator,
				start,
				end,
				alter,
				code,
				line,
			})
		} else {
			let iterators = self.build_identifier_list();
			let expr = match self.advance().kind() {
				OF => {
					let mut expr = vec_deque![SYMBOL(String::from("pairs("))];
					expr.append(&mut self.build_expression(
						Some((CURLY_BRACKET_OPEN, "{")),
						Some("Missing table to iterate")
					));
					expr.push_back(SYMBOL(String::from(")")));
					expr
				}
				IN => {
					let mut expr = vec_deque![SYMBOL(String::from("ipairs("))];
					expr.append(&mut self.build_expression(
						Some((CURLY_BRACKET_OPEN, "{")),
						Some("Missing array to iterate")
					));
					expr.push_back(SYMBOL(String::from(")")));
					expr
				}
				WITH => self.build_expression(Some((CURLY_BRACKET_OPEN, "{")), Some("Missing iterator")),
				_ => {
					let t = self.peek(0);
					self.expected(
						"of', 'in' or 'with",
						&t.lexeme(),
						t.position(),
						t.range(),
						None
					);
					Expression::new()
				}
			};
			let code = self.build_loop_block();
			self.expr.push_back(FOR_FUNC_LOOP {
				iterators,
				expr,
				code,
				line,
			});
		}
	}

	fn parse_token_continue(&mut self) {
		self.expr.push_back(CONTINUE_LOOP);
		self.advance_if(SEMICOLON);
	}

	fn parse_token_break(&mut self) {
		self.expr.push_back(BREAK_LOOP);
		self.advance_if(SEMICOLON);
	}

	fn parse_token_return(&mut self) {
		let exprs = if self.ended() || self.advance_if(SEMICOLON) {
			None
		} else {
			Some(self.find_expressions(None, Some("Missing return value")))
		};
		self.expr.push_back(RETURN_EXPR(exprs));
		if !self.ended() {
			let t = self.look_back(0);
			self.expected("<end>", &t.lexeme(), t.position(), t.range(), None)
		}
	}

	fn parse_token_try(&mut self) {
		let totry = self.build_code_block(/*self.locals.clone()*/);
		let error: Option<String>;
		let catch = if self.advance_if(CATCH) {
			let t = self.advance();
			if t.kind() == IDENTIFIER {
				error = Some(t.lexeme());
			} else {
				error = None;
				self.current -= 1;
			}
			Some(self.build_code_block(/*self.locals.clone()*/))
		} else {
			error = None;
			None
		};
		self.expr.push_back(TRY_CATCH {
			totry,
			error,
			catch,
		});
	}

	fn parse_token_fn_enum(&mut self, t: &BorrowedToken) {
		self.error(
			format!(
				"'{}' must have 'local', 'global' or 'static' beforehand",
				t.lexeme()
			),
			t.position(),
			t.range(),
			None
		)
	}
}

fn parse_tokens_internal<'a>(
	tokens: Vec<Token>,
	//locals: Option<AHashMap<String, LuaType>>,
	filename: &'a String,
	options: &'a Options,
) -> ParserInfo<'a> {
	let mut i = ParserInfo::new(tokens/*, code*/ /* , locals */, filename, options);
	while !i.ended() {
		let t = i.advance();
		match t.kind() {
			LOCAL | GLOBAL => i.parse_token_local_global(&t),
			STATIC => i.parse_token_static(&t),
			METHOD => i.parse_token_method(),
			IDENTIFIER => i.parse_token_identifier(&t),
			ROUND_BRACKET_OPEN => i.parse_token_round_bracket_open(),
			CURLY_BRACKET_OPEN => i.parse_token_curly_bracket_open(),
			IF => i.parse_token_if(),
			MATCH => i.parse_token_match(),
			WHILE => i.parse_token_while(t.line()),
			UNTIL => i.parse_token_until(t.line()),
			LOOP => i.parse_token_loop(t.line()),
			FOR => i.parse_token_for(t.line()),
			CONTINUE => i.parse_token_continue(),
			BREAK => i.parse_token_break(),
			RETURN => i.parse_token_return(),
			TRY => i.parse_token_try(),
			FN | ENUM => i.parse_token_fn_enum(&t),
			EOF => break,
			_ => i.expected("<end>", &t.lexeme(), t.position(), t.range(), None),
		}
	}
	i
}

/// Parses a list of tokens into an expression
/// Takes a list of [`Token`]s, a filename, and [`Options`]
/// Returns an expression and statics as a string
///
/// # Errors
/// Returns an [`Err`] containing the error message if an unexpected [`Token`] is found.
///
/// # Examples
/// ```
/// use clue_core::{env::Options, parser::*, preprocessor::*, scanner::*};
///
/// fn main() -> Result<(), String> {
///     let options = Options::default();
///     let filename = String::from("fizzbuzz.clue");
///     let mut code = include_str!("../../examples/fizzbuzz.clue").to_owned();
///
///     let (codes, variables, ..) = preprocess_code(
///         unsafe { code.as_bytes_mut() },
///         1,
///         false,
///         &filename,
///         &options,
///     )?;
///     let codes = preprocess_codes(0, codes, &variables, &filename)?;
///     let tokens = scan_code(codes, &filename)?;
///     let (expr, statics) = parse_tokens(tokens, &filename, &options)?;
///
///     Ok(())
/// }
/// ```
pub fn parse_tokens(
	tokens: Vec<Token>,
	//locals: Option<AHashMap<String, LuaType>>,
	filename: &String,
	options: &Options,
) -> Result<(Expression, String), String> {
	let i = parse_tokens_internal(tokens, filename, options);
	//println!("LOCALS = {:#?}", i.locals);
	finish_step(
		filename,
		i.errors,
		(i.expr,
		if !i.statics.is_empty() && options.env_debug {
			format!("--statics defined in \"{}\":\n{}\n", i.filename, i.statics)
		} else {
			i.statics
		}),
	)
}<|MERGE_RESOLUTION|>--- conflicted
+++ resolved
@@ -501,14 +501,8 @@
 					self.expected_before(
 						"}",
 						"<end>",
-<<<<<<< HEAD
 						t.position(),
-						t.range(),
-=======
-						t.line(),
-						t.column(),
 						start_token.start()..t.end(),
->>>>>>> 4148b9af
 						None
 					);
 					break 'main;
@@ -551,14 +545,8 @@
 							self.expected_before(
 								"]",
 								"<end>",
-<<<<<<< HEAD
 								t.position(),
-								t.range(),
-=======
-								t.line(),
-								t.column(),
 								start_token.start()..t.end(),
->>>>>>> 4148b9af
 								None
 							);
 							break 'main;
@@ -672,14 +660,8 @@
 					self.expected_before(
 						"}",
 						"<end>",
-<<<<<<< HEAD
 						t.position(),
-						t.range(),
-=======
-						t.line(),
-						t.column(),
 						start_token.start()..t.end(),
->>>>>>> 4148b9af
 						None
 					);
 					break 'main;
@@ -721,14 +703,8 @@
 		} {
 			self.error(
 				format!("Operator '{}' has invalid right hand token", t.lexeme()),
-<<<<<<< HEAD
 				t.position(),
-				t.range().start..self.peek(0).range().end,
-=======
-				t.line(),
-				t.column(),
 				t.start()..self.peek(0).end(),
->>>>>>> 4148b9af
 				None
 			);
 		}
@@ -750,14 +726,8 @@
 			) {
 				self.error(
 					format!("Operator '{}' has invalid left hand token", t.lexeme()),
-<<<<<<< HEAD
 					t.position(),
-					self.look_back(1).range().start..t.range().end,
-=======
-					t.line(),
-					t.column(),
 					self.look_back(1).start()..t.end(),
->>>>>>> 4148b9af
 					None
 				);
 			}
