--- conflicted
+++ resolved
@@ -14,7 +14,7 @@
 use ahash::AHashMap;
 use std::{
 	cmp,
-	collections::{VecDeque, HashMap},
+	collections::VecDeque,
 	env,
 	fs,
 	iter::{Peekable, Rev},
@@ -23,9 +23,6 @@
 	u8
 };
 use utf8_decode::decode;
-
-#[cfg(feature = "lsp")]
-use serde_json::json;
 
 macro_rules! pp_if {
 	($code:ident, $ifname:ident, $prev:ident) => {{
@@ -755,6 +752,7 @@
 								continue
 							}
 						}.to_string();
+						let mod_end = code.read - 1;
 						let name = code.read_line();
 						let name = name.trim();
 						let mut dirs = module.split('.');
@@ -772,13 +770,15 @@
 							Some(name) =>{
 								let mut trimmed_name = name.trim_start().to_owned();
 								if trimmed_name.is_empty() {
-									return Err(expected(
+									code.expected(
 										"<name>",
 										"<empty>",
 										code.line,
 										code.column,
-										filename
-									))
+										code.read - 1..code.read,
+										None
+									);
+									continue
 								}
 								if trimmed_name.contains(|c| matches!(c, '$' | '@')) {
 									let (codes, new_variables, ..) = preprocess_code(
@@ -811,13 +811,14 @@
 							}.trim().to_string(), "local ")
 						};
 						if name.is_empty() {
-							return Err(expected(
+							code.expected(
 								"<file name>",
 								"<empty>",
 								c.1,
 								c.2,
-								filename
-							))
+								mod_end - module.len()..mod_end,
+								None
+							)
 						}
 						currentcode.append(Code::from((
 							format_clue!(start, name, " = ", function, "(\"", module, "\")"),
@@ -1166,27 +1167,7 @@
 		loader.append(first.0);
 		finalcode.push_front((loader, first.1));
 	}
-<<<<<<< HEAD
 	finish(code.errors, ((finalcode, size), variables, code.line, code.read))
-=======
-	#[cfg(feature = "lsp")]
-	if options.env_symbols {
-		use PPVar::*;
-		let mut str_variables = HashMap::new();
-		for (name, variable) in &variables {
-			let (name, value) = match variable {
-				Simple(value) | ToProcess(value) => (format_clue!('$', name), value.to_string()),
-				_ => unimplemented!()
-			};
-			str_variables.insert(name, value);
-		}
-		println!("{}", json!({
-			"type": "PPVars",
-			"value": str_variables
-		}));
-	}
-	Ok(((finalcode, size), variables, code.line, code.read))
->>>>>>> 80047cc4
 }
 
 fn skip_whitespace_backwards(code: &mut Peekable<Rev<std::slice::Iter<u8>>>) {
