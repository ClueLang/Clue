#[cfg(feature = "serde")]
use serde::{Deserialize, Serialize};

use clap::ValueEnum;

#[derive(Default, Debug, Copy, Clone, PartialEq, Eq, ValueEnum)]
#[cfg_attr(feature = "serde", derive(Serialize, Deserialize))]
#[clap(rename_all = "verbatim")]
/// The continue mode to use when compiling `continue` keywords
pub enum ContinueMode {
	#[default]
	#[clap(name = "simple")]
	/// Simple: This mode uses the native continue keyword.
	/// This can only be used in implementations which support it.
	Simple,
	/// DEPRECATED
	///
	/// LuaJIT: Same as `Goto`, only for compatibility reasons
	LuaJIT,
	#[clap(name = "goto")]
	/// Goto: Clue will use goto continue; and a ::continue:: label when compiling `continue` keywords
	/// instead of assuming the version of Lua you're compiling to has a proper continue keyword.
	/// This will work with most versions of lua (lua 5.2, luajit, blua)
	Goto,
	/// Moonscript: This approach is guaranteed to work with any version of lua although
	/// it has a performance impact because it uses a loop.
	MoonScript,
}

/*
#[derive(Copy, Clone, PartialEq, Eq, ValueEnum)]
pub enum TypesMode {
	NONE,
	WARN,
	STRICT,
}

#[derive(Copy, Clone, PartialEq, Eq, ValueEnum)]
pub enum LuaSTD {
	NONE,
	LUAJIT,
	LUA54,
	//ADD MORE LATER
}
*/

#[derive(Default, Debug, Copy, Clone, PartialEq, Eq, ValueEnum)]
#[cfg_attr(feature = "serde", derive(Serialize, Deserialize))]
#[clap(rename_all = "verbatim")]
/// The Lua version to target
pub enum LuaVersion {
	#[default]
	/// LuaJIT
	LuaJIT,
<<<<<<< HEAD
	// Lua 5.4
	Lua54,
	// Lua 5.3
	Lua53,
	// Lua 5.2
	Lua52,
	// Lua 5.1
	Lua51,
	// BLUA
=======
	/// Lua 5.4
	Lua54,
	/// Lua 5.3
	Lua53,
	/// Lua 5.2
	Lua52,
	/// Lua 5.1
	Lua51,
	/// BLUA
>>>>>>> e7b85fa8
	BLUA,
}

#[derive(Default, Debug, Copy, Clone, PartialEq, Eq, ValueEnum)]
#[cfg_attr(feature = "serde", derive(Serialize, Deserialize))]
#[clap(rename_all = "verbatim")]
/// The mode to use for bitwise operations
pub enum BitwiseMode {
	#[default]
	/// Clue: This mode uses the bitwise operators from Clue as is with no change
	/// Works in BLUA
	Clue,
	#[clap(name = "library")]
<<<<<<< HEAD
	/// Library: This mode uses the bits library to perform bitwise operations
	/// Works in LuaJIT
=======
	/// Library: This mode uses the bit library to perform bitwise operations
	/// Works in LuaJIT (bit), Lua 5.2 (bit32)
>>>>>>> e7b85fa8
	Library,
	/// Vanilla: This mode uses the bitwise operators from standard Lua
	/// Works in Lua 5.3+
	#[clap(name = "vanilla")]
	Vanilla,
}

#[derive(Debug, Default, Clone)]
#[cfg_attr(feature = "serde", derive(Serialize, Deserialize))]
/// The compiler options for Clue
pub struct Options {
	/// Prints the tokens to stdout
	pub env_tokens: bool,
	/// Prints the AST to stdout
	pub env_struct: bool,
	/// DEPRECATED
	///
	/// The name of the varible the bits library is assigned to
	pub env_jitbit: Option<String>,
	/// The mode to use for bitwise operations
	pub env_bitwise: BitwiseMode,
	/// The continue mode to use when compiling `continue` keywords
	pub env_continue: ContinueMode,
	/// Whether to use rawset(_G, ...) instead of _G.x = ...
	pub env_rawsetglobals: bool,
	/// Whether to print debug information
	pub env_debug: bool,
	/// Whether to print the output to stdout
	pub env_output: bool,
	/// The Lua version to target
	pub env_target: Option<LuaVersion>,
	/// The path to the output file
	pub env_targetos: String,
	//pub env_types: TypesMode,
	//pub env_std: LuaSTD,
}

impl Options {
	/// Applies the chosen preset to the options
	/// This should be called after `env_jitbit` or `env_target` is set to reflect the chosen preset
	pub fn preset(&mut self) {
		use LuaVersion::*;
		let Some(version) = self.env_target else {
			return;
		};
		match version {
			LuaJIT => {
				if self.env_jitbit.is_none() {
					self.env_jitbit = Some(String::from("bit"));
				}
				self.env_bitwise = BitwiseMode::Library;
				self.env_continue = ContinueMode::Goto;
			}
			Lua54 | Lua53 => {
				self.env_bitwise = BitwiseMode::Vanilla;
				self.env_continue = ContinueMode::Goto;
			}
			Lua52 => {
				if self.env_jitbit.is_none() {
					self.env_jitbit = Some(String::from("bit32"));
				}
				self.env_bitwise = BitwiseMode::Library;
				self.env_continue = ContinueMode::Goto;
			}
			Lua51 => {
				if self.env_jitbit.is_none() {
					self.env_jitbit = Some(String::from("bit"));
				}
				self.env_bitwise = BitwiseMode::Library;
				self.env_continue = ContinueMode::MoonScript;
			}
			BLUA => {
				self.env_bitwise = BitwiseMode::Clue;
				self.env_continue = ContinueMode::Simple;
				self.env_rawsetglobals = true;
			}
		}
	}
}<|MERGE_RESOLUTION|>--- conflicted
+++ resolved
@@ -52,17 +52,6 @@
 	#[default]
 	/// LuaJIT
 	LuaJIT,
-<<<<<<< HEAD
-	// Lua 5.4
-	Lua54,
-	// Lua 5.3
-	Lua53,
-	// Lua 5.2
-	Lua52,
-	// Lua 5.1
-	Lua51,
-	// BLUA
-=======
 	/// Lua 5.4
 	Lua54,
 	/// Lua 5.3
@@ -72,7 +61,6 @@
 	/// Lua 5.1
 	Lua51,
 	/// BLUA
->>>>>>> e7b85fa8
 	BLUA,
 }
 
@@ -86,13 +74,8 @@
 	/// Works in BLUA
 	Clue,
 	#[clap(name = "library")]
-<<<<<<< HEAD
-	/// Library: This mode uses the bits library to perform bitwise operations
-	/// Works in LuaJIT
-=======
 	/// Library: This mode uses the bit library to perform bitwise operations
 	/// Works in LuaJIT (bit), Lua 5.2 (bit32)
->>>>>>> e7b85fa8
 	Library,
 	/// Vanilla: This mode uses the bitwise operators from standard Lua
 	/// Works in Lua 5.3+
